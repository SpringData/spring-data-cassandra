/*
 * Copyright (c) 2011 by the original author(s).
 *
 * Licensed under the Apache License, Version 2.0 (the "License");
 * you may not use this file except in compliance with the License.
 * You may obtain a copy of the License at
 *
 *     http://www.apache.org/licenses/LICENSE-2.0
 *
 * Unless required by applicable law or agreed to in writing, software
 * distributed under the License is distributed on an "AS IS" BASIS,
 * WITHOUT WARRANTIES OR CONDITIONS OF ANY KIND, either express or implied.
 * See the License for the specific language governing permissions and
 * limitations under the License.
 */
package org.springframework.data.cassandra.config;

/**
 * @author Alex Shvid
 */
<<<<<<< HEAD
public final class BeanNames {

	private BeanNames() {
	}

	public static final String CASSANDRA_CLUSTER = "cassandra-cluster";
	public static final String CASSANDRA_KEYSPACE = "cassandra-keyspace";

=======
public abstract class BeanNames {

	static final String CASSANDRA_CLUSTER = "cassandra-cluster";
	static final String CASSANDRA_KEYSPACE = "cassandra-keyspace";

>>>>>>> ce10a917
}<|MERGE_RESOLUTION|>--- conflicted
+++ resolved
@@ -18,20 +18,9 @@
 /**
  * @author Alex Shvid
  */
-<<<<<<< HEAD
-public final class BeanNames {
-
-	private BeanNames() {
-	}
-
-	public static final String CASSANDRA_CLUSTER = "cassandra-cluster";
-	public static final String CASSANDRA_KEYSPACE = "cassandra-keyspace";
-
-=======
 public abstract class BeanNames {
 
 	static final String CASSANDRA_CLUSTER = "cassandra-cluster";
 	static final String CASSANDRA_KEYSPACE = "cassandra-keyspace";
 
->>>>>>> ce10a917
 }