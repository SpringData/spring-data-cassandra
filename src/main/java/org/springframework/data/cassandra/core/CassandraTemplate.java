/*
 * Copyright 2011-2013 the original author or authors.
 * 
 * Licensed under the Apache License, Version 2.0 (the "License");
 * you may not use this file except in compliance with the License.
 * You may obtain a copy of the License at
 * 
 *      http://www.apache.org/licenses/LICENSE-2.0
 * 
 * Unless required by applicable law or agreed to in writing, software
 * distributed under the License is distributed on an "AS IS" BASIS,
 * WITHOUT WARRANTIES OR CONDITIONS OF ANY KIND, either express or implied.
 * See the License for the specific language governing permissions and
 * limitations under the License.
 */
package org.springframework.data.cassandra.core;

import java.util.ArrayList;
import java.util.Collection;
import java.util.Collections;
import java.util.HashMap;
import java.util.HashSet;
import java.util.Iterator;
import java.util.List;
import java.util.Map;
import java.util.Set;

import org.slf4j.Logger;
import org.slf4j.LoggerFactory;
import org.springframework.dao.DataAccessException;
import org.springframework.dao.DuplicateKeyException;
import org.springframework.dao.InvalidDataAccessApiUsageException;
import org.springframework.dao.support.PersistenceExceptionTranslator;
import org.springframework.data.cassandra.convert.CassandraConverter;
import org.springframework.data.cassandra.exception.EntityWriterException;
import org.springframework.data.cassandra.mapping.CassandraPersistentEntity;
import org.springframework.data.cassandra.mapping.CassandraPersistentProperty;
import org.springframework.data.cassandra.util.CqlUtils;
import org.springframework.data.convert.EntityReader;
import org.springframework.data.mapping.context.MappingContext;
import org.springframework.util.Assert;
import org.springframework.util.ClassUtils;

import com.datastax.driver.core.Host;
import com.datastax.driver.core.Metadata;
import com.datastax.driver.core.Query;
import com.datastax.driver.core.ResultSet;
import com.datastax.driver.core.ResultSetFuture;
import com.datastax.driver.core.Row;
import com.datastax.driver.core.Session;
<<<<<<< HEAD
import com.datastax.driver.core.exceptions.NoHostAvailableException;
import com.datastax.driver.core.querybuilder.Batch;
=======
>>>>>>> ce10a917

/**
 * The Cassandra Template is a convenience API for all Cassnadta DML Operations.
 * 
 * @author Alex Shvid
 * @author David Webb
 */
public class CassandraTemplate implements CassandraOperations {

	/**
	 * Simple {@link RowCallback} that will transform {@link Row} into the given target type using the given
	 * {@link EntityReader}.
	 * 
	 * @author Alex Shvid
	 */
	private static class ReadRowCallback<T> implements RowCallback<T> {

		private final EntityReader<? super T, Row> reader;
		private final Class<T> type;

		public ReadRowCallback(EntityReader<? super T, Row> reader, Class<T> type) {
			Assert.notNull(reader);
			Assert.notNull(type);
			this.reader = reader;
			this.type = type;
		}

		@Override
		public T doWith(Row object) {
			T source = reader.read(type, object);
			return source;
		}
	}

	private static Logger log = LoggerFactory.getLogger(CassandraTemplate.class);
	public static final Collection<String> ITERABLE_CLASSES;

	static {

		Set<String> iterableClasses = new HashSet<String>();
		iterableClasses.add(List.class.getName());
		iterableClasses.add(Collection.class.getName());
		iterableClasses.add(Iterator.class.getName());

		ITERABLE_CLASSES = Collections.unmodifiableCollection(iterableClasses);

	}
	private final Keyspace keyspace;
	private final Session session;
	private final CassandraConverter cassandraConverter;
	private final MappingContext<? extends CassandraPersistentEntity<?>, CassandraPersistentProperty> mappingContext;
	private final PersistenceExceptionTranslator exceptionTranslator = new CassandraExceptionTranslator();

	private ClassLoader beanClassLoader;

	/**
	 * Constructor used for a basic template configuration
	 * 
	 * @param keyspace must not be {@literal null}.
	 */
	public CassandraTemplate(Keyspace keyspace) {
		this.keyspace = keyspace;
		this.session = keyspace.getSession();
		this.cassandraConverter = keyspace.getCassandraConverter();
		this.mappingContext = this.cassandraConverter.getMappingContext();
	}

	/* (non-Javadoc)
	 * @see org.springframework.data.cassandra.core.CassandraOperations#delete(java.util.List)
	 */
	@Override
	public <T> void delete(List<T> entities) {
		String tableName = getTableName(entities.get(0).getClass());
		Assert.notNull(tableName);
		delete(entities, tableName);
	}

	/* (non-Javadoc)
	 * @see org.springframework.data.cassandra.core.CassandraOperations#delete(java.util.List, java.lang.String)
	 */
	@Override
	public <T> void delete(List<T> entities, String tableName) {
		delete(entities, tableName, new HashMap<String, Object>());
	}

	/* (non-Javadoc)
	 * @see org.springframework.data.cassandra.core.CassandraOperations#delete(java.util.List, java.lang.String, java.util.Map)
	 */
	@Override
	public <T> void delete(List<T> entities, String tableName, Map<String, Object> optionsByName) {
		Assert.notNull(entities);
		Assert.notEmpty(entities);
		Assert.notNull(tableName);
		Assert.notNull(optionsByName);
		doBatchDelete(tableName, entities, optionsByName, false);
	}

	/* (non-Javadoc)
	 * @see org.springframework.data.cassandra.core.CassandraOperations#delete(java.util.List, java.lang.String, org.springframework.data.cassandra.core.QueryOptions)
	 */
	@Override
	public <T> void delete(List<T> entities, String tableName, QueryOptions options) {
		delete(entities, tableName, options.toMap());
	}

	/* (non-Javadoc)
	 * @see org.springframework.data.cassandra.core.CassandraOperations#delete(java.lang.Object)
	 */
	@Override
	public <T> void delete(T entity) {
		String tableName = getTableName(entity.getClass());
		Assert.notNull(tableName);
		delete(entity, tableName);
	}

	/* (non-Javadoc)
	 * @see org.springframework.data.cassandra.core.CassandraOperations#delete(java.lang.Object, java.lang.String)
	 */
	@Override
	public <T> void delete(T entity, String tableName) {
		delete(entity, tableName, new HashMap<String, Object>());
	}

	/* (non-Javadoc)
	 * @see org.springframework.data.cassandra.core.CassandraOperations#delete(java.lang.Object, java.lang.String, java.util.Map)
	 */
	@Override
	public <T> void delete(T entity, String tableName, Map<String, Object> optionsByName) {
		Assert.notNull(entity);
		Assert.notNull(tableName);
		Assert.notNull(optionsByName);
		doDelete(tableName, entity, optionsByName, false);
	}

	/* (non-Javadoc)
	 * @see org.springframework.data.cassandra.core.CassandraOperations#delete(java.lang.Object, java.lang.String, org.springframework.data.cassandra.core.QueryOptions)
	 */
	@Override
	public <T> void delete(T entity, String tableName, QueryOptions options) {
		delete(entity, tableName, options.toMap());
	}

	/* (non-Javadoc)
	 * @see org.springframework.data.cassandra.core.CassandraOperations#deleteAsychronously(java.util.List)
	 */
	@Override
	public <T> void deleteAsychronously(List<T> entities) {
		String tableName = getTableName(entities.get(0).getClass());
		Assert.notNull(tableName);
		deleteAsychronously(entities, tableName);
	}

	/* (non-Javadoc)
	 * @see org.springframework.data.cassandra.core.CassandraOperations#deleteAsychronously(java.util.List, java.lang.String)
	 */
	@Override
	public <T> void deleteAsychronously(List<T> entities, String tableName) {
		deleteAsychronously(entities, tableName, new HashMap<String, Object>());
	}

	/* (non-Javadoc)
	 * @see org.springframework.data.cassandra.core.CassandraOperations#deleteAsychronously(java.util.List, java.lang.String, java.util.Map)
	 */
	@Override
	public <T> void deleteAsychronously(List<T> entities, String tableName, Map<String, Object> optionsByName) {
		Assert.notNull(entities);
		Assert.notEmpty(entities);
		Assert.notNull(tableName);
		Assert.notNull(optionsByName);
		doBatchDelete(tableName, entities, optionsByName, true);
	}

	/* (non-Javadoc)
	 * @see org.springframework.data.cassandra.core.CassandraOperations#deleteAsychronously(java.util.List, java.lang.String, org.springframework.data.cassandra.core.QueryOptions)
	 */
	@Override
	public <T> void deleteAsychronously(List<T> entities, String tableName, QueryOptions options) {
		deleteAsychronously(entities, tableName, options.toMap());
	}

	/* (non-Javadoc)
	 * @see org.springframework.data.cassandra.core.CassandraOperations#deleteAsychronously(java.lang.Object)
	 */
	@Override
	public <T> void deleteAsychronously(T entity) {
		String tableName = getTableName(entity.getClass());
		Assert.notNull(tableName);
		deleteAsychronously(entity, tableName);
	}

	/* (non-Javadoc)
	 * @see org.springframework.data.cassandra.core.CassandraOperations#deleteAsychronously(java.lang.Object, java.lang.String)
	 */
	@Override
	public <T> void deleteAsychronously(T entity, String tableName) {
		deleteAsychronously(entity, tableName, new HashMap<String, Object>());
	}

	/* (non-Javadoc)
	 * @see org.springframework.data.cassandra.core.CassandraOperations#deleteAsychronously(java.lang.Object, java.lang.String, java.util.Map)
	 */
	@Override
	public <T> void deleteAsychronously(T entity, String tableName, Map<String, Object> optionsByName) {
		Assert.notNull(entity);
		Assert.notNull(tableName);
		Assert.notNull(optionsByName);
		doDelete(tableName, entity, optionsByName, true);
	}

	/* (non-Javadoc)
	 * @see org.springframework.data.cassandra.core.CassandraOperations#deleteAsychronously(java.lang.Object, java.lang.String, org.springframework.data.cassandra.core.QueryOptions)
	 */
	@Override
	public <T> void deleteAsychronously(T entity, String tableName, QueryOptions options) {
		deleteAsychronously(entity, tableName, options.toMap());
	}

	/* (non-Javadoc)
	 * @see org.springframework.data.cassandra.core.CassandraOperations#describeRing()
	 */
	@Override
	public List<RingMember> describeRing() {

		/*
		 * Initialize the return variable
		 */
		List<RingMember> ring = new ArrayList<RingMember>();

		/*
		 * Get the cluster metadata for this session
		 */
		Metadata clusterMetadata = execute(new SessionCallback<Metadata>() {

			@Override
			public Metadata doInSession(Session s) throws DataAccessException {
				return s.getCluster().getMetadata();
			}

		});

		/*
		 * Get all hosts in the cluster
		 */
		Set<Host> hosts = clusterMetadata.getAllHosts();

		/*
		 * Loop variables
		 */
		RingMember member = null;

		/*
		 * Populate Ring with Host Metadata
		 */
		for (Host h : hosts) {

			member = new RingMember(h);
			ring.add(member);
		}

		/*
		 * Return
		 */
		return ring;

	}

	/**
	 * @param entityClass
	 * @return
	 */
	public String determineTableName(Class<?> entityClass) {

		if (entityClass == null) {
			throw new InvalidDataAccessApiUsageException(
					"No class parameter provided, entity table name can't be determined!");
		}

		CassandraPersistentEntity<?> entity = mappingContext.getPersistentEntity(entityClass);
		if (entity == null) {
			throw new InvalidDataAccessApiUsageException("No Persitent Entity information found for the class "
					+ entityClass.getName());
		}
		return entity.getTable();
	}

	/* (non-Javadoc)
	 * @see org.springframework.data.cassandra.core.CassandraOperations#executeQuery(java.lang.String)
	 */
	@Override
	public ResultSet executeQuery(final String query) {

		return execute(new SessionCallback<ResultSet>() {

			@Override
			public ResultSet doInSession(Session s) throws DataAccessException {

				return s.execute(query);

			}

		});

	}

	/* (non-Javadoc)
	 * @see org.springframework.data.cassandra.core.CassandraOperations#executeQueryAsync(java.lang.String)
	 */
	@Override
	public ResultSetFuture executeQueryAsynchronously(final String query) {

		return execute(new SessionCallback<ResultSetFuture>() {

			@Override
			public ResultSetFuture doInSession(Session s) throws DataAccessException {

				return s.executeAsync(query);

			}

		});

	}

	/* (non-Javadoc)
	 * @see org.springframework.data.cassandra.core.CassandraOperations#getConverter()
	 */
	@Override
	public CassandraConverter getConverter() {
		return cassandraConverter;
	}

	/* (non-Javadoc)
	 * @see org.springframework.data.cassandra.core.CassandraOperations#getTableName(java.lang.Class)
	 */
	@Override
	public String getTableName(Class<?> entityClass) {
		return determineTableName(entityClass);
	}
<<<<<<< HEAD

	/* (non-Javadoc)
	 * @see org.springframework.data.cassandra.core.CassandraOperations#insert(java.util.List)
	 */
	@Override
	public <T> List<T> insert(List<T> entities) {
		String tableName = getTableName(entities.get(0).getClass());
		Assert.notNull(tableName);
		return insert(entities, tableName);
	}

	/* (non-Javadoc)
	 * @see org.springframework.data.cassandra.core.CassandraOperations#insert(java.util.List, java.lang.String)
	 */
	@Override
	public <T> List<T> insert(List<T> entities, String tableName) {
		return insert(entities, tableName, new HashMap<String, Object>());
	}

	/* (non-Javadoc)
	 * @see org.springframework.data.cassandra.core.CassandraOperations#insert(java.util.List, java.lang.String, java.util.Map)
	 */
	@Override
	public <T> List<T> insert(List<T> entities, String tableName, Map<String, Object> optionsByName) {
		Assert.notNull(entities);
		Assert.notEmpty(entities);
		Assert.notNull(tableName);
		Assert.notNull(optionsByName);
		return doBatchInsert(tableName, entities, optionsByName, false);
	}

	/* (non-Javadoc)
	 * @see org.springframework.data.cassandra.core.CassandraOperations#insert(java.util.List, java.lang.String, org.springframework.data.cassandra.core.QueryOptions)
	 */
	@Override
	public <T> List<T> insert(List<T> entities, String tableName, QueryOptions options) {
		return insert(entities, tableName, options.toMap());
	}

	/* (non-Javadoc)
	 * @see org.springframework.data.cassandra.core.CassandraOperations#insert(java.lang.Object)
	 */
	@Override
	public <T> T insert(T entity) {
		String tableName = determineTableName(entity);
		Assert.notNull(tableName);
		return insert(entity, tableName);
	}

	/* (non-Javadoc)
	 * @see org.springframework.data.cassandra.core.CassandraOperations#insert(java.lang.Object, java.lang.String)
	 */
	@Override
	public <T> T insert(T entity, String tableName) {
		return insert(entity, tableName, new HashMap<String, Object>());
	}

	/* (non-Javadoc)
	 * @see org.springframework.data.cassandra.core.CassandraOperations#insert(java.lang.Object, java.lang.String, java.util.Map)
	 */
	@Override
	public <T> T insert(T entity, String tableName, Map<String, Object> optionsByName) {
		Assert.notNull(entity);
		Assert.notNull(tableName);
		ensureNotIterable(entity);
		return doInsert(tableName, entity, optionsByName, false);
	}

	/* (non-Javadoc)
	 * @see org.springframework.data.cassandra.core.CassandraOperations#insert(java.lang.Object, java.lang.String, org.springframework.data.cassandra.core.QueryOptions)
	 */
	@Override
	public <T> T insert(T entity, String tableName, QueryOptions options) {
		return insert(entity, tableName, options.toMap());
	}

	/* (non-Javadoc)
	 * @see org.springframework.data.cassandra.core.CassandraOperations#insertAsynchronously(java.util.List)
	 */
	@Override
	public <T> List<T> insertAsynchronously(List<T> entities) {
		String tableName = getTableName(entities.get(0).getClass());
		Assert.notNull(tableName);
		return insertAsynchronously(entities, tableName);
	}

	/* (non-Javadoc)
	 * @see org.springframework.data.cassandra.core.CassandraOperations#insertAsynchronously(java.util.List, java.lang.String)
	 */
	@Override
	public <T> List<T> insertAsynchronously(List<T> entities, String tableName) {
		return insertAsynchronously(entities, tableName, new HashMap<String, Object>());
	}

	/* (non-Javadoc)
	 * @see org.springframework.data.cassandra.core.CassandraOperations#insertAsynchronously(java.util.List, java.lang.String, java.util.Map)
	 */
	@Override
	public <T> List<T> insertAsynchronously(List<T> entities, String tableName, Map<String, Object> optionsByName) {
		Assert.notNull(entities);
		Assert.notEmpty(entities);
		Assert.notNull(tableName);
		Assert.notNull(optionsByName);
		return doBatchInsert(tableName, entities, optionsByName, true);
	}

	/* (non-Javadoc)
	 * @see org.springframework.data.cassandra.core.CassandraOperations#insertAsynchronously(java.util.List, java.lang.String, org.springframework.data.cassandra.core.QueryOptions)
	 */
	@Override
	public <T> List<T> insertAsynchronously(List<T> entities, String tableName, QueryOptions options) {
		return insertAsynchronously(entities, tableName, options.toMap());
	}

	/* (non-Javadoc)
	 * @see org.springframework.data.cassandra.core.CassandraOperations#insertAsynchronously(java.lang.Object)
	 */
	@Override
	public <T> T insertAsynchronously(T entity) {
		String tableName = determineTableName(entity);
		Assert.notNull(tableName);
		return insertAsynchronously(entity, tableName);
	}

	/* (non-Javadoc)
	 * @see org.springframework.data.cassandra.core.CassandraOperations#insertAsynchronously(java.lang.Object, java.lang.String)
	 */
	@Override
	public <T> T insertAsynchronously(T entity, String tableName) {
		return insertAsynchronously(entity, tableName, new HashMap<String, Object>());
	}

	/* (non-Javadoc)
	 * @see org.springframework.data.cassandra.core.CassandraOperations#insertAsynchronously(java.lang.Object, java.lang.String, java.util.Map)
	 */
	@Override
	public <T> T insertAsynchronously(T entity, String tableName, Map<String, Object> optionsByName) {
		Assert.notNull(entity);
		Assert.notNull(tableName);
		Assert.notNull(optionsByName);

		ensureNotIterable(entity);

		return doInsert(tableName, entity, optionsByName, true);
	}

	/* (non-Javadoc)
	 * @see org.springframework.data.cassandra.core.CassandraOperations#insertAsynchronously(java.lang.Object, java.lang.String, org.springframework.data.cassandra.core.QueryOptions)
	 */
	@Override
	public <T> T insertAsynchronously(T entity, String tableName, QueryOptions options) {
		return insertAsynchronously(entity, tableName, options.toMap());
=======
	
	public ResultSet executeQuery(String query) {
		try {
			return session.execute(query);
		} catch (RuntimeException e) {
			throw potentiallyConvertRuntimeException(e);
		}
>>>>>>> ce10a917
	}

	/* (non-Javadoc)
	 * @see org.springframework.data.cassandra.core.CassandraOperations#select(java.lang.String, java.lang.Class)
	 */
	@Override
	public <T> List<T> select(String query, Class<T> selectClass) {
		return selectInternal(query, new ReadRowCallback<T>(cassandraConverter, selectClass));
	}

	/* (non-Javadoc)
	 * @see org.springframework.data.cassandra.core.CassandraOperations#selectOne(java.lang.String, java.lang.Class)
	 */
	@Override
	public <T> T selectOne(String query, Class<T> selectClass) {
		return selectOneInternal(query, new ReadRowCallback<T>(cassandraConverter, selectClass));
	}

	/**
	 * @param classLoader
	 */
	public void setBeanClassLoader(ClassLoader classLoader) {
		this.beanClassLoader = classLoader;
	}

	/* (non-Javadoc)
	 * @see org.springframework.data.cassandra.core.CassandraOperations#update(java.util.List)
	 */
	@Override
	public <T> List<T> update(List<T> entities) {
		// TODO Auto-generated method stub
		return null;
	}

	/* (non-Javadoc)
	 * @see org.springframework.data.cassandra.core.CassandraOperations#update(java.util.List, java.lang.String)
	 */
	@Override
	public <T> List<T> update(List<T> entities, String tableName) {
		// TODO Auto-generated method stub
		return null;
	}

	/* (non-Javadoc)
	 * @see org.springframework.data.cassandra.core.CassandraOperations#update(java.util.List, java.lang.String, java.util.Map)
	 */
	@Override
	public <T> List<T> update(List<T> entities, String tableName, Map<String, Object> optionsByName) {
		// TODO Auto-generated method stub
		return null;
	}

	/* (non-Javadoc)
	 * @see org.springframework.data.cassandra.core.CassandraOperations#update(java.util.List, java.lang.String, org.springframework.data.cassandra.core.QueryOptions)
	 */
	@Override
	public <T> List<T> update(List<T> entities, String tableName, QueryOptions options) {
		// TODO Auto-generated method stub
		return null;
	}

	/* (non-Javadoc)
	 * @see org.springframework.data.cassandra.core.CassandraOperations#update(java.lang.Object)
	 */
	@Override
	public <T> T update(T entity) {
		// TODO Auto-generated method stub
		return null;
	}

	/* (non-Javadoc)
	 * @see org.springframework.data.cassandra.core.CassandraOperations#update(java.lang.Object, java.lang.String)
	 */
	@Override
	public <T> T update(T entity, String tableName) {
		// TODO Auto-generated method stub
		return null;
	}

	/* (non-Javadoc)
	 * @see org.springframework.data.cassandra.core.CassandraOperations#update(java.lang.Object, java.lang.String, java.util.Map)
	 */
	@Override
	public <T> T update(T entity, String tableName, Map<String, Object> optionsByName) {
		// TODO Auto-generated method stub
		return null;
	}

	/* (non-Javadoc)
	 * @see org.springframework.data.cassandra.core.CassandraOperations#update(java.lang.Object, java.lang.String, org.springframework.data.cassandra.core.QueryOptions)
	 */
	@Override
	public <T> T update(T entity, String tableName, QueryOptions options) {
		// TODO Auto-generated method stub
		return null;
	}

	/* (non-Javadoc)
	 * @see org.springframework.data.cassandra.core.CassandraOperations#updateAsynchronously(java.util.List)
	 */
	@Override
	public <T> List<T> updateAsynchronously(List<T> entities) {
		// TODO Auto-generated method stub
		return null;
	}

	/* (non-Javadoc)
	 * @see org.springframework.data.cassandra.core.CassandraOperations#updateAsynchronously(java.util.List, java.lang.String)
	 */
	@Override
	public <T> List<T> updateAsynchronously(List<T> entities, String tableName) {
		// TODO Auto-generated method stub
		return null;
	}

	/* (non-Javadoc)
	 * @see org.springframework.data.cassandra.core.CassandraOperations#updateAsynchronously(java.util.List, java.lang.String, java.util.Map)
	 */
	@Override
	public <T> List<T> updateAsynchronously(List<T> entities, String tableName, Map<String, Object> optionsByName) {
		// TODO Auto-generated method stub
		return null;
	}

	/* (non-Javadoc)
	 * @see org.springframework.data.cassandra.core.CassandraOperations#updateAsynchronously(java.util.List, java.lang.String, org.springframework.data.cassandra.core.QueryOptions)
	 */
	@Override
	public <T> List<T> updateAsynchronously(List<T> entities, String tableName, QueryOptions options) {
		// TODO Auto-generated method stub
		return null;
	}

	/* (non-Javadoc)
	 * @see org.springframework.data.cassandra.core.CassandraOperations#updateAsynchronously(java.lang.Object)
	 */
	@Override
	public <T> T updateAsynchronously(T entity) {
		// TODO Auto-generated method stub
		return null;
	}

	/* (non-Javadoc)
	 * @see org.springframework.data.cassandra.core.CassandraOperations#updateAsynchronously(java.lang.Object, java.lang.String)
	 */
	@Override
	public <T> T updateAsynchronously(T entity, String tableName) {
		// TODO Auto-generated method stub
		return null;
	}

	/* (non-Javadoc)
	 * @see org.springframework.data.cassandra.core.CassandraOperations#updateAsynchronously(java.lang.Object, java.lang.String, java.util.Map)
	 */
	@Override
	public <T> T updateAsynchronously(T entity, String tableName, Map<String, Object> optionsByName) {
		// TODO Auto-generated method stub
		return null;
	}

	/* (non-Javadoc)
	 * @see org.springframework.data.cassandra.core.CassandraOperations#updateAsynchronously(java.lang.Object, java.lang.String, org.springframework.data.cassandra.core.QueryOptions)
	 */
	@Override
	public <T> T updateAsynchronously(T entity, String tableName, QueryOptions options) {
		// TODO Auto-generated method stub
		return null;
	}

	/**
	 * @param obj
	 * @return
	 */
	private <T> String determineTableName(T obj) {
		if (null != obj) {
			return determineTableName(obj.getClass());
		}

		return null;
	}

	private RuntimeException potentiallyConvertRuntimeException(RuntimeException ex) {
		RuntimeException resolved = this.exceptionTranslator.translateExceptionIfPossible(ex);
		return resolved == null ? ex : resolved;
	}

	/**
	 * Perform the deletion on a list of objects
	 * 
	 * @param tableName
	 * @param objectToRemove
	 */
	protected <T> void doBatchDelete(final String tableName, final List<T> entities, Map<String, Object> optionsByName,
			final boolean deleteAsynchronously) {

		Assert.notEmpty(entities);

		CassandraPersistentEntity<?> CPEntity = getEntity(entities.get(0));

		Assert.notNull(CPEntity);

		try {

			final Batch b = CqlUtils.toDeleteBatchQuery(keyspace.getKeyspace(), tableName, entities, CPEntity, optionsByName);
			log.info(b.toString());

			execute(new SessionCallback<Object>() {

				@Override
				public Object doInSession(Session s) throws DataAccessException {

					if (deleteAsynchronously) {
						s.executeAsync(b);
					} else {
						s.execute(b);
					}

					return null;

				}
			});

		} catch (EntityWriterException e) {
			throw exceptionTranslator.translateExceptionIfPossible(new RuntimeException(
					"Failed to translate Object to Query", e));
		}
	}

	/**
	 * Insert a row into a Cassandra CQL Table
	 * 
	 * @param tableName
	 * @param entity
	 */
	protected <T> List<T> doBatchInsert(final String tableName, final List<T> entities,
			Map<String, Object> optionsByName, final boolean insertAsychronously) {

		Assert.notEmpty(entities);

		CassandraPersistentEntity<?> CPEntity = getEntity(entities.get(0));

		Assert.notNull(CPEntity);

		try {

			final Batch b = CqlUtils.toInsertBatchQuery(keyspace.getKeyspace(), tableName, entities, CPEntity, optionsByName);
			log.info(b.toString());

			return execute(new SessionCallback<List<T>>() {

				@Override
				public List<T> doInSession(Session s) throws DataAccessException {

					if (insertAsychronously) {
						s.executeAsync(b);
					} else {
						s.execute(b);
					}

					return entities;

				}
			});

		} catch (EntityWriterException e) {
			throw exceptionTranslator.translateExceptionIfPossible(new RuntimeException(
					"Failed to translate Object to Query", e));
		}
	}

	/**
	 * Perform the removal of a Row.
	 * 
	 * @param tableName
	 * @param objectToRemove
	 */
	protected <T> void doDelete(final String tableName, final T objectToRemove, Map<String, Object> optionsByName,
			final boolean deleteAsynchronously) {

		CassandraPersistentEntity<?> entity = getEntity(objectToRemove);

		Assert.notNull(entity);

		try {

			final Query q = CqlUtils.toDeleteQuery(keyspace.getKeyspace(), tableName, objectToRemove, entity, optionsByName);
			log.info(q.toString());

			execute(new SessionCallback<Object>() {

				@Override
				public Object doInSession(Session s) throws DataAccessException {

					if (deleteAsynchronously) {
						s.executeAsync(q);
					} else {
						s.execute(q);
					}

					return null;

				}
			});

		} catch (EntityWriterException e) {
			throw exceptionTranslator.translateExceptionIfPossible(new RuntimeException(
					"Failed to translate Object to Query", e));
		}
	}

	/**
	 * Insert a row into a Cassandra CQL Table
	 * 
	 * @param tableName
	 * @param entity
	 */
	protected <T> T doInsert(final String tableName, final T entity, final Map<String, Object> optionsByName,
			final boolean insertAsychronously) {

		CassandraPersistentEntity<?> CPEntity = getEntity(entity);

		Assert.notNull(CPEntity);

		try {

			final Query q = CqlUtils.toInsertQuery(keyspace.getKeyspace(), tableName, entity, CPEntity, optionsByName);
			log.info(q.toString());

			return execute(new SessionCallback<T>() {

				@Override
				public T doInSession(Session s) throws DataAccessException {

					if (insertAsychronously) {
						s.executeAsync(q);
					} else {
						s.execute(q);
					}

					return entity;

				}
			});

		} catch (EntityWriterException e) {
			throw exceptionTranslator.translateExceptionIfPossible(new RuntimeException(
					"Failed to translate Object to Query", e));
		}

	}

	/**
	 * Verify the object is not an iterable type
	 * 
	 * @param o
	 */
	protected void ensureNotIterable(Object o) {
		if (null != o) {
			if (o.getClass().isArray() || ITERABLE_CLASSES.contains(o.getClass().getName())) {
				throw new IllegalArgumentException("Cannot use a collection here.");
			}
		}
	}

	/**
	 * Execute a command at the Session Level
	 * 
	 * @param callback
	 * @return
	 */
	protected <T> T execute(SessionCallback<T> callback) {

		Assert.notNull(callback);

		try {

			return callback.doInSession(session);

		} catch (DataAccessException e) {
			throw potentiallyConvertRuntimeException(e);
		}
	}

	/**
	 * Determines the PersistentEntityType for a given Object
	 * 
	 * @param o
	 * @return
	 */
	protected CassandraPersistentEntity<?> getEntity(Object o) {

		CassandraPersistentEntity<?> entity = null;
		try {
			String entityClassName = o.getClass().getName();
			Class<?> entityClass = ClassUtils.forName(entityClassName, beanClassLoader);
			entity = mappingContext.getPersistentEntity(entityClass);
		} catch (ClassNotFoundException e) {
			e.printStackTrace();
		} catch (LinkageError e) {
			e.printStackTrace();
		} finally {
		}

		return entity;

	}

	/**
	 * @param query
	 * @param readRowCallback
	 * @return
	 */
	<T> List<T> selectInternal(String query, ReadRowCallback<T> readRowCallback) {
		try {
			ResultSet resultSet = session.execute(query);
			List<T> result = new ArrayList<T>();
			Iterator<Row> iterator = resultSet.iterator();
			while (iterator.hasNext()) {
				Row row = iterator.next();
				result.add(readRowCallback.doWith(row));
			}
			return result;
		} catch (RuntimeException e) {
			throw potentiallyConvertRuntimeException(e);
		}
	}

	/**
	 * @param query
	 * @param readRowCallback
	 * @return
	 */
	<T> T selectOneInternal(String query, ReadRowCallback<T> readRowCallback) {
		try {
			ResultSet resultSet = session.execute(query);
			Iterator<Row> iterator = resultSet.iterator();
			if (iterator.hasNext()) {
				Row row = iterator.next();
				T result = readRowCallback.doWith(row);
				if (iterator.hasNext()) {
					throw new DuplicateKeyException("found two or more results in query " + query);
				}
				return result;
			}
			return null;
		} catch (RuntimeException e) {
			throw potentiallyConvertRuntimeException(e);
		}
	}

}<|MERGE_RESOLUTION|>--- conflicted
+++ resolved
@@ -16,52 +16,186 @@
 package org.springframework.data.cassandra.core;
 
 import java.util.ArrayList;
-import java.util.Collection;
-import java.util.Collections;
-import java.util.HashMap;
-import java.util.HashSet;
 import java.util.Iterator;
 import java.util.List;
-import java.util.Map;
 import java.util.Set;
 
-import org.slf4j.Logger;
-import org.slf4j.LoggerFactory;
 import org.springframework.dao.DataAccessException;
 import org.springframework.dao.DuplicateKeyException;
 import org.springframework.dao.InvalidDataAccessApiUsageException;
 import org.springframework.dao.support.PersistenceExceptionTranslator;
 import org.springframework.data.cassandra.convert.CassandraConverter;
-import org.springframework.data.cassandra.exception.EntityWriterException;
 import org.springframework.data.cassandra.mapping.CassandraPersistentEntity;
 import org.springframework.data.cassandra.mapping.CassandraPersistentProperty;
-import org.springframework.data.cassandra.util.CqlUtils;
+import org.springframework.data.cassandra.vo.RingMember;
 import org.springframework.data.convert.EntityReader;
 import org.springframework.data.mapping.context.MappingContext;
 import org.springframework.util.Assert;
-import org.springframework.util.ClassUtils;
 
 import com.datastax.driver.core.Host;
 import com.datastax.driver.core.Metadata;
-import com.datastax.driver.core.Query;
 import com.datastax.driver.core.ResultSet;
-import com.datastax.driver.core.ResultSetFuture;
 import com.datastax.driver.core.Row;
 import com.datastax.driver.core.Session;
-<<<<<<< HEAD
-import com.datastax.driver.core.exceptions.NoHostAvailableException;
-import com.datastax.driver.core.querybuilder.Batch;
-=======
->>>>>>> ce10a917
 
 /**
- * The Cassandra Template is a convenience API for all Cassnadta DML Operations.
- * 
  * @author Alex Shvid
- * @author David Webb
  */
 public class CassandraTemplate implements CassandraOperations {
 
+	private final Session session;
+	private final CassandraConverter cassandraConverter;
+	private final MappingContext<? extends CassandraPersistentEntity<?>, CassandraPersistentProperty> mappingContext;
+
+	private final PersistenceExceptionTranslator exceptionTranslator = new CassandraExceptionTranslator();
+
+	/**
+	 * Constructor used for a basic template configuration
+	 * 
+	 * @param keyspace must not be {@literal null}.
+	 */
+	public CassandraTemplate(Keyspace keyspace) {
+		this.session = keyspace.getSession();
+		this.cassandraConverter = keyspace.getCassandraConverter();
+		this.mappingContext = this.cassandraConverter.getMappingContext();
+	}
+	
+	/* (non-Javadoc)
+	 * @see org.springframework.data.cassandra.core.CassandraOperations#describeRing()
+	 */
+	@Override
+	public List<RingMember> describeRing() {
+
+		/*
+		 * Initialize the return variable
+		 */
+		List<RingMember> ring = new ArrayList<RingMember>();
+		
+		/*
+		 * Get the cluster metadata for this session
+		 */
+		Metadata clusterMetadata = execute(new SessionCallback<Metadata>() {
+
+			@Override
+			public Metadata doInSession(Session s) throws DataAccessException {
+				return s.getCluster().getMetadata();
+			}
+			
+		});
+		
+		/*
+		 * Get all hosts in the cluster
+		 */
+		Set<Host> hosts = clusterMetadata.getAllHosts();
+		
+		/*
+		 * Loop variables
+		 */
+		RingMember member = null;
+		
+		/*
+		 * Populate Ring with Host Metadata
+		 */
+		for (Host h: hosts) {
+			
+			member = new RingMember(h);
+			ring.add(member);
+		}
+		
+		/*
+		 * Return
+		 */
+		return ring;
+	
+	}
+
+	
+	public String getTableName(Class<?> entityClass) {
+		return determineTableName(entityClass);
+	}
+	
+	public ResultSet executeQuery(String query) {
+		try {
+			return session.execute(query);
+		} catch (RuntimeException e) {
+			throw potentiallyConvertRuntimeException(e);
+		}
+	}
+
+	public <T> List<T> select(String query, Class<T> selectClass) {
+		return selectInternal(query, new ReadRowCallback<T>(cassandraConverter, selectClass));
+	}
+	
+	public <T> T selectOne(String query, Class<T> selectClass) {
+		return selectOneInternal(query, new ReadRowCallback<T>(cassandraConverter, selectClass));
+	}
+	
+	
+	public void insert(Object entity) {
+		// TODO Auto-generated method stub
+		
+	}
+
+	public void insert(Object entity, String tableName) {
+		// TODO Auto-generated method stub
+		
+	}
+
+	public void remove(Object object) {
+		// TODO Auto-generated method stub
+		
+	}
+
+	public void remove(Object object, String tableName) {
+		// TODO Auto-generated method stub
+		
+	}
+
+	public void createTable(Class<?> entityClass) {
+		// TODO Auto-generated method stub
+		
+	}
+
+	public void createTable(Class<?> entityClass, String tableName) {
+		// TODO Auto-generated method stub
+		
+	}
+
+	public void alterTable(Class<?> entityClass) {
+		// TODO Auto-generated method stub
+		
+	}
+
+	public void alterTable(Class<?> entityClass, String tableName) {
+		// TODO Auto-generated method stub
+		
+	}
+
+	public void dropTable(Class<?> entityClass) {
+		// TODO Auto-generated method stub
+		
+	}
+
+	public void dropTable(String tableName) {
+		// TODO Auto-generated method stub
+		
+	}
+
+	public CassandraConverter getConverter() {
+		return cassandraConverter;
+	}
+	
+	/**
+	 * Simple internal callback to allow operations on a {@link Row}.
+	 * 
+	 * @author Alex Shvid
+	 */
+
+	private interface RowCallback<T> {
+
+		T doWith(Row object);
+	}
+	
 	/**
 	 * Simple {@link RowCallback} that will transform {@link Row} into the given target type using the given
 	 * {@link EntityReader}.
@@ -80,897 +214,18 @@
 			this.type = type;
 		}
 
-		@Override
 		public T doWith(Row object) {
 			T source = reader.read(type, object);
 			return source;
 		}
-	}
-
-	private static Logger log = LoggerFactory.getLogger(CassandraTemplate.class);
-	public static final Collection<String> ITERABLE_CLASSES;
-
-	static {
-
-		Set<String> iterableClasses = new HashSet<String>();
-		iterableClasses.add(List.class.getName());
-		iterableClasses.add(Collection.class.getName());
-		iterableClasses.add(Iterator.class.getName());
-
-		ITERABLE_CLASSES = Collections.unmodifiableCollection(iterableClasses);
-
-	}
-	private final Keyspace keyspace;
-	private final Session session;
-	private final CassandraConverter cassandraConverter;
-	private final MappingContext<? extends CassandraPersistentEntity<?>, CassandraPersistentProperty> mappingContext;
-	private final PersistenceExceptionTranslator exceptionTranslator = new CassandraExceptionTranslator();
-
-	private ClassLoader beanClassLoader;
-
-	/**
-	 * Constructor used for a basic template configuration
-	 * 
-	 * @param keyspace must not be {@literal null}.
-	 */
-	public CassandraTemplate(Keyspace keyspace) {
-		this.keyspace = keyspace;
-		this.session = keyspace.getSession();
-		this.cassandraConverter = keyspace.getCassandraConverter();
-		this.mappingContext = this.cassandraConverter.getMappingContext();
-	}
-
-	/* (non-Javadoc)
-	 * @see org.springframework.data.cassandra.core.CassandraOperations#delete(java.util.List)
-	 */
-	@Override
-	public <T> void delete(List<T> entities) {
-		String tableName = getTableName(entities.get(0).getClass());
-		Assert.notNull(tableName);
-		delete(entities, tableName);
-	}
-
-	/* (non-Javadoc)
-	 * @see org.springframework.data.cassandra.core.CassandraOperations#delete(java.util.List, java.lang.String)
-	 */
-	@Override
-	public <T> void delete(List<T> entities, String tableName) {
-		delete(entities, tableName, new HashMap<String, Object>());
-	}
-
-	/* (non-Javadoc)
-	 * @see org.springframework.data.cassandra.core.CassandraOperations#delete(java.util.List, java.lang.String, java.util.Map)
-	 */
-	@Override
-	public <T> void delete(List<T> entities, String tableName, Map<String, Object> optionsByName) {
-		Assert.notNull(entities);
-		Assert.notEmpty(entities);
-		Assert.notNull(tableName);
-		Assert.notNull(optionsByName);
-		doBatchDelete(tableName, entities, optionsByName, false);
-	}
-
-	/* (non-Javadoc)
-	 * @see org.springframework.data.cassandra.core.CassandraOperations#delete(java.util.List, java.lang.String, org.springframework.data.cassandra.core.QueryOptions)
-	 */
-	@Override
-	public <T> void delete(List<T> entities, String tableName, QueryOptions options) {
-		delete(entities, tableName, options.toMap());
-	}
-
-	/* (non-Javadoc)
-	 * @see org.springframework.data.cassandra.core.CassandraOperations#delete(java.lang.Object)
-	 */
-	@Override
-	public <T> void delete(T entity) {
-		String tableName = getTableName(entity.getClass());
-		Assert.notNull(tableName);
-		delete(entity, tableName);
-	}
-
-	/* (non-Javadoc)
-	 * @see org.springframework.data.cassandra.core.CassandraOperations#delete(java.lang.Object, java.lang.String)
-	 */
-	@Override
-	public <T> void delete(T entity, String tableName) {
-		delete(entity, tableName, new HashMap<String, Object>());
-	}
-
-	/* (non-Javadoc)
-	 * @see org.springframework.data.cassandra.core.CassandraOperations#delete(java.lang.Object, java.lang.String, java.util.Map)
-	 */
-	@Override
-	public <T> void delete(T entity, String tableName, Map<String, Object> optionsByName) {
-		Assert.notNull(entity);
-		Assert.notNull(tableName);
-		Assert.notNull(optionsByName);
-		doDelete(tableName, entity, optionsByName, false);
-	}
-
-	/* (non-Javadoc)
-	 * @see org.springframework.data.cassandra.core.CassandraOperations#delete(java.lang.Object, java.lang.String, org.springframework.data.cassandra.core.QueryOptions)
-	 */
-	@Override
-	public <T> void delete(T entity, String tableName, QueryOptions options) {
-		delete(entity, tableName, options.toMap());
-	}
-
-	/* (non-Javadoc)
-	 * @see org.springframework.data.cassandra.core.CassandraOperations#deleteAsychronously(java.util.List)
-	 */
-	@Override
-	public <T> void deleteAsychronously(List<T> entities) {
-		String tableName = getTableName(entities.get(0).getClass());
-		Assert.notNull(tableName);
-		deleteAsychronously(entities, tableName);
-	}
-
-	/* (non-Javadoc)
-	 * @see org.springframework.data.cassandra.core.CassandraOperations#deleteAsychronously(java.util.List, java.lang.String)
-	 */
-	@Override
-	public <T> void deleteAsychronously(List<T> entities, String tableName) {
-		deleteAsychronously(entities, tableName, new HashMap<String, Object>());
-	}
-
-	/* (non-Javadoc)
-	 * @see org.springframework.data.cassandra.core.CassandraOperations#deleteAsychronously(java.util.List, java.lang.String, java.util.Map)
-	 */
-	@Override
-	public <T> void deleteAsychronously(List<T> entities, String tableName, Map<String, Object> optionsByName) {
-		Assert.notNull(entities);
-		Assert.notEmpty(entities);
-		Assert.notNull(tableName);
-		Assert.notNull(optionsByName);
-		doBatchDelete(tableName, entities, optionsByName, true);
-	}
-
-	/* (non-Javadoc)
-	 * @see org.springframework.data.cassandra.core.CassandraOperations#deleteAsychronously(java.util.List, java.lang.String, org.springframework.data.cassandra.core.QueryOptions)
-	 */
-	@Override
-	public <T> void deleteAsychronously(List<T> entities, String tableName, QueryOptions options) {
-		deleteAsychronously(entities, tableName, options.toMap());
-	}
-
-	/* (non-Javadoc)
-	 * @see org.springframework.data.cassandra.core.CassandraOperations#deleteAsychronously(java.lang.Object)
-	 */
-	@Override
-	public <T> void deleteAsychronously(T entity) {
-		String tableName = getTableName(entity.getClass());
-		Assert.notNull(tableName);
-		deleteAsychronously(entity, tableName);
-	}
-
-	/* (non-Javadoc)
-	 * @see org.springframework.data.cassandra.core.CassandraOperations#deleteAsychronously(java.lang.Object, java.lang.String)
-	 */
-	@Override
-	public <T> void deleteAsychronously(T entity, String tableName) {
-		deleteAsychronously(entity, tableName, new HashMap<String, Object>());
-	}
-
-	/* (non-Javadoc)
-	 * @see org.springframework.data.cassandra.core.CassandraOperations#deleteAsychronously(java.lang.Object, java.lang.String, java.util.Map)
-	 */
-	@Override
-	public <T> void deleteAsychronously(T entity, String tableName, Map<String, Object> optionsByName) {
-		Assert.notNull(entity);
-		Assert.notNull(tableName);
-		Assert.notNull(optionsByName);
-		doDelete(tableName, entity, optionsByName, true);
-	}
-
-	/* (non-Javadoc)
-	 * @see org.springframework.data.cassandra.core.CassandraOperations#deleteAsychronously(java.lang.Object, java.lang.String, org.springframework.data.cassandra.core.QueryOptions)
-	 */
-	@Override
-	public <T> void deleteAsychronously(T entity, String tableName, QueryOptions options) {
-		deleteAsychronously(entity, tableName, options.toMap());
-	}
-
-	/* (non-Javadoc)
-	 * @see org.springframework.data.cassandra.core.CassandraOperations#describeRing()
-	 */
-	@Override
-	public List<RingMember> describeRing() {
-
-		/*
-		 * Initialize the return variable
-		 */
-		List<RingMember> ring = new ArrayList<RingMember>();
-
-		/*
-		 * Get the cluster metadata for this session
-		 */
-		Metadata clusterMetadata = execute(new SessionCallback<Metadata>() {
-
-			@Override
-			public Metadata doInSession(Session s) throws DataAccessException {
-				return s.getCluster().getMetadata();
-			}
-
-		});
-
-		/*
-		 * Get all hosts in the cluster
-		 */
-		Set<Host> hosts = clusterMetadata.getAllHosts();
-
-		/*
-		 * Loop variables
-		 */
-		RingMember member = null;
-
-		/*
-		 * Populate Ring with Host Metadata
-		 */
-		for (Host h : hosts) {
-
-			member = new RingMember(h);
-			ring.add(member);
-		}
-
-		/*
-		 * Return
-		 */
-		return ring;
-
-	}
-
-	/**
-	 * @param entityClass
-	 * @return
-	 */
-	public String determineTableName(Class<?> entityClass) {
-
-		if (entityClass == null) {
-			throw new InvalidDataAccessApiUsageException(
-					"No class parameter provided, entity table name can't be determined!");
-		}
-
-		CassandraPersistentEntity<?> entity = mappingContext.getPersistentEntity(entityClass);
-		if (entity == null) {
-			throw new InvalidDataAccessApiUsageException("No Persitent Entity information found for the class "
-					+ entityClass.getName());
-		}
-		return entity.getTable();
-	}
-
-	/* (non-Javadoc)
-	 * @see org.springframework.data.cassandra.core.CassandraOperations#executeQuery(java.lang.String)
-	 */
-	@Override
-	public ResultSet executeQuery(final String query) {
-
-		return execute(new SessionCallback<ResultSet>() {
-
-			@Override
-			public ResultSet doInSession(Session s) throws DataAccessException {
-
-				return s.execute(query);
-
-			}
-
-		});
-
-	}
-
-	/* (non-Javadoc)
-	 * @see org.springframework.data.cassandra.core.CassandraOperations#executeQueryAsync(java.lang.String)
-	 */
-	@Override
-	public ResultSetFuture executeQueryAsynchronously(final String query) {
-
-		return execute(new SessionCallback<ResultSetFuture>() {
-
-			@Override
-			public ResultSetFuture doInSession(Session s) throws DataAccessException {
-
-				return s.executeAsync(query);
-
-			}
-
-		});
-
-	}
-
-	/* (non-Javadoc)
-	 * @see org.springframework.data.cassandra.core.CassandraOperations#getConverter()
-	 */
-	@Override
-	public CassandraConverter getConverter() {
-		return cassandraConverter;
-	}
-
-	/* (non-Javadoc)
-	 * @see org.springframework.data.cassandra.core.CassandraOperations#getTableName(java.lang.Class)
-	 */
-	@Override
-	public String getTableName(Class<?> entityClass) {
-		return determineTableName(entityClass);
-	}
-<<<<<<< HEAD
-
-	/* (non-Javadoc)
-	 * @see org.springframework.data.cassandra.core.CassandraOperations#insert(java.util.List)
-	 */
-	@Override
-	public <T> List<T> insert(List<T> entities) {
-		String tableName = getTableName(entities.get(0).getClass());
-		Assert.notNull(tableName);
-		return insert(entities, tableName);
-	}
-
-	/* (non-Javadoc)
-	 * @see org.springframework.data.cassandra.core.CassandraOperations#insert(java.util.List, java.lang.String)
-	 */
-	@Override
-	public <T> List<T> insert(List<T> entities, String tableName) {
-		return insert(entities, tableName, new HashMap<String, Object>());
-	}
-
-	/* (non-Javadoc)
-	 * @see org.springframework.data.cassandra.core.CassandraOperations#insert(java.util.List, java.lang.String, java.util.Map)
-	 */
-	@Override
-	public <T> List<T> insert(List<T> entities, String tableName, Map<String, Object> optionsByName) {
-		Assert.notNull(entities);
-		Assert.notEmpty(entities);
-		Assert.notNull(tableName);
-		Assert.notNull(optionsByName);
-		return doBatchInsert(tableName, entities, optionsByName, false);
-	}
-
-	/* (non-Javadoc)
-	 * @see org.springframework.data.cassandra.core.CassandraOperations#insert(java.util.List, java.lang.String, org.springframework.data.cassandra.core.QueryOptions)
-	 */
-	@Override
-	public <T> List<T> insert(List<T> entities, String tableName, QueryOptions options) {
-		return insert(entities, tableName, options.toMap());
-	}
-
-	/* (non-Javadoc)
-	 * @see org.springframework.data.cassandra.core.CassandraOperations#insert(java.lang.Object)
-	 */
-	@Override
-	public <T> T insert(T entity) {
-		String tableName = determineTableName(entity);
-		Assert.notNull(tableName);
-		return insert(entity, tableName);
-	}
-
-	/* (non-Javadoc)
-	 * @see org.springframework.data.cassandra.core.CassandraOperations#insert(java.lang.Object, java.lang.String)
-	 */
-	@Override
-	public <T> T insert(T entity, String tableName) {
-		return insert(entity, tableName, new HashMap<String, Object>());
-	}
-
-	/* (non-Javadoc)
-	 * @see org.springframework.data.cassandra.core.CassandraOperations#insert(java.lang.Object, java.lang.String, java.util.Map)
-	 */
-	@Override
-	public <T> T insert(T entity, String tableName, Map<String, Object> optionsByName) {
-		Assert.notNull(entity);
-		Assert.notNull(tableName);
-		ensureNotIterable(entity);
-		return doInsert(tableName, entity, optionsByName, false);
-	}
-
-	/* (non-Javadoc)
-	 * @see org.springframework.data.cassandra.core.CassandraOperations#insert(java.lang.Object, java.lang.String, org.springframework.data.cassandra.core.QueryOptions)
-	 */
-	@Override
-	public <T> T insert(T entity, String tableName, QueryOptions options) {
-		return insert(entity, tableName, options.toMap());
-	}
-
-	/* (non-Javadoc)
-	 * @see org.springframework.data.cassandra.core.CassandraOperations#insertAsynchronously(java.util.List)
-	 */
-	@Override
-	public <T> List<T> insertAsynchronously(List<T> entities) {
-		String tableName = getTableName(entities.get(0).getClass());
-		Assert.notNull(tableName);
-		return insertAsynchronously(entities, tableName);
-	}
-
-	/* (non-Javadoc)
-	 * @see org.springframework.data.cassandra.core.CassandraOperations#insertAsynchronously(java.util.List, java.lang.String)
-	 */
-	@Override
-	public <T> List<T> insertAsynchronously(List<T> entities, String tableName) {
-		return insertAsynchronously(entities, tableName, new HashMap<String, Object>());
-	}
-
-	/* (non-Javadoc)
-	 * @see org.springframework.data.cassandra.core.CassandraOperations#insertAsynchronously(java.util.List, java.lang.String, java.util.Map)
-	 */
-	@Override
-	public <T> List<T> insertAsynchronously(List<T> entities, String tableName, Map<String, Object> optionsByName) {
-		Assert.notNull(entities);
-		Assert.notEmpty(entities);
-		Assert.notNull(tableName);
-		Assert.notNull(optionsByName);
-		return doBatchInsert(tableName, entities, optionsByName, true);
-	}
-
-	/* (non-Javadoc)
-	 * @see org.springframework.data.cassandra.core.CassandraOperations#insertAsynchronously(java.util.List, java.lang.String, org.springframework.data.cassandra.core.QueryOptions)
-	 */
-	@Override
-	public <T> List<T> insertAsynchronously(List<T> entities, String tableName, QueryOptions options) {
-		return insertAsynchronously(entities, tableName, options.toMap());
-	}
-
-	/* (non-Javadoc)
-	 * @see org.springframework.data.cassandra.core.CassandraOperations#insertAsynchronously(java.lang.Object)
-	 */
-	@Override
-	public <T> T insertAsynchronously(T entity) {
-		String tableName = determineTableName(entity);
-		Assert.notNull(tableName);
-		return insertAsynchronously(entity, tableName);
-	}
-
-	/* (non-Javadoc)
-	 * @see org.springframework.data.cassandra.core.CassandraOperations#insertAsynchronously(java.lang.Object, java.lang.String)
-	 */
-	@Override
-	public <T> T insertAsynchronously(T entity, String tableName) {
-		return insertAsynchronously(entity, tableName, new HashMap<String, Object>());
-	}
-
-	/* (non-Javadoc)
-	 * @see org.springframework.data.cassandra.core.CassandraOperations#insertAsynchronously(java.lang.Object, java.lang.String, java.util.Map)
-	 */
-	@Override
-	public <T> T insertAsynchronously(T entity, String tableName, Map<String, Object> optionsByName) {
-		Assert.notNull(entity);
-		Assert.notNull(tableName);
-		Assert.notNull(optionsByName);
-
-		ensureNotIterable(entity);
-
-		return doInsert(tableName, entity, optionsByName, true);
-	}
-
-	/* (non-Javadoc)
-	 * @see org.springframework.data.cassandra.core.CassandraOperations#insertAsynchronously(java.lang.Object, java.lang.String, org.springframework.data.cassandra.core.QueryOptions)
-	 */
-	@Override
-	public <T> T insertAsynchronously(T entity, String tableName, QueryOptions options) {
-		return insertAsynchronously(entity, tableName, options.toMap());
-=======
-	
-	public ResultSet executeQuery(String query) {
-		try {
-			return session.execute(query);
-		} catch (RuntimeException e) {
-			throw potentiallyConvertRuntimeException(e);
-		}
->>>>>>> ce10a917
-	}
-
-	/* (non-Javadoc)
-	 * @see org.springframework.data.cassandra.core.CassandraOperations#select(java.lang.String, java.lang.Class)
-	 */
-	@Override
-	public <T> List<T> select(String query, Class<T> selectClass) {
-		return selectInternal(query, new ReadRowCallback<T>(cassandraConverter, selectClass));
-	}
-
-	/* (non-Javadoc)
-	 * @see org.springframework.data.cassandra.core.CassandraOperations#selectOne(java.lang.String, java.lang.Class)
-	 */
-	@Override
-	public <T> T selectOne(String query, Class<T> selectClass) {
-		return selectOneInternal(query, new ReadRowCallback<T>(cassandraConverter, selectClass));
-	}
-
-	/**
-	 * @param classLoader
-	 */
-	public void setBeanClassLoader(ClassLoader classLoader) {
-		this.beanClassLoader = classLoader;
-	}
-
-	/* (non-Javadoc)
-	 * @see org.springframework.data.cassandra.core.CassandraOperations#update(java.util.List)
-	 */
-	@Override
-	public <T> List<T> update(List<T> entities) {
-		// TODO Auto-generated method stub
-		return null;
-	}
-
-	/* (non-Javadoc)
-	 * @see org.springframework.data.cassandra.core.CassandraOperations#update(java.util.List, java.lang.String)
-	 */
-	@Override
-	public <T> List<T> update(List<T> entities, String tableName) {
-		// TODO Auto-generated method stub
-		return null;
-	}
-
-	/* (non-Javadoc)
-	 * @see org.springframework.data.cassandra.core.CassandraOperations#update(java.util.List, java.lang.String, java.util.Map)
-	 */
-	@Override
-	public <T> List<T> update(List<T> entities, String tableName, Map<String, Object> optionsByName) {
-		// TODO Auto-generated method stub
-		return null;
-	}
-
-	/* (non-Javadoc)
-	 * @see org.springframework.data.cassandra.core.CassandraOperations#update(java.util.List, java.lang.String, org.springframework.data.cassandra.core.QueryOptions)
-	 */
-	@Override
-	public <T> List<T> update(List<T> entities, String tableName, QueryOptions options) {
-		// TODO Auto-generated method stub
-		return null;
-	}
-
-	/* (non-Javadoc)
-	 * @see org.springframework.data.cassandra.core.CassandraOperations#update(java.lang.Object)
-	 */
-	@Override
-	public <T> T update(T entity) {
-		// TODO Auto-generated method stub
-		return null;
-	}
-
-	/* (non-Javadoc)
-	 * @see org.springframework.data.cassandra.core.CassandraOperations#update(java.lang.Object, java.lang.String)
-	 */
-	@Override
-	public <T> T update(T entity, String tableName) {
-		// TODO Auto-generated method stub
-		return null;
-	}
-
-	/* (non-Javadoc)
-	 * @see org.springframework.data.cassandra.core.CassandraOperations#update(java.lang.Object, java.lang.String, java.util.Map)
-	 */
-	@Override
-	public <T> T update(T entity, String tableName, Map<String, Object> optionsByName) {
-		// TODO Auto-generated method stub
-		return null;
-	}
-
-	/* (non-Javadoc)
-	 * @see org.springframework.data.cassandra.core.CassandraOperations#update(java.lang.Object, java.lang.String, org.springframework.data.cassandra.core.QueryOptions)
-	 */
-	@Override
-	public <T> T update(T entity, String tableName, QueryOptions options) {
-		// TODO Auto-generated method stub
-		return null;
-	}
-
-	/* (non-Javadoc)
-	 * @see org.springframework.data.cassandra.core.CassandraOperations#updateAsynchronously(java.util.List)
-	 */
-	@Override
-	public <T> List<T> updateAsynchronously(List<T> entities) {
-		// TODO Auto-generated method stub
-		return null;
-	}
-
-	/* (non-Javadoc)
-	 * @see org.springframework.data.cassandra.core.CassandraOperations#updateAsynchronously(java.util.List, java.lang.String)
-	 */
-	@Override
-	public <T> List<T> updateAsynchronously(List<T> entities, String tableName) {
-		// TODO Auto-generated method stub
-		return null;
-	}
-
-	/* (non-Javadoc)
-	 * @see org.springframework.data.cassandra.core.CassandraOperations#updateAsynchronously(java.util.List, java.lang.String, java.util.Map)
-	 */
-	@Override
-	public <T> List<T> updateAsynchronously(List<T> entities, String tableName, Map<String, Object> optionsByName) {
-		// TODO Auto-generated method stub
-		return null;
-	}
-
-	/* (non-Javadoc)
-	 * @see org.springframework.data.cassandra.core.CassandraOperations#updateAsynchronously(java.util.List, java.lang.String, org.springframework.data.cassandra.core.QueryOptions)
-	 */
-	@Override
-	public <T> List<T> updateAsynchronously(List<T> entities, String tableName, QueryOptions options) {
-		// TODO Auto-generated method stub
-		return null;
-	}
-
-	/* (non-Javadoc)
-	 * @see org.springframework.data.cassandra.core.CassandraOperations#updateAsynchronously(java.lang.Object)
-	 */
-	@Override
-	public <T> T updateAsynchronously(T entity) {
-		// TODO Auto-generated method stub
-		return null;
-	}
-
-	/* (non-Javadoc)
-	 * @see org.springframework.data.cassandra.core.CassandraOperations#updateAsynchronously(java.lang.Object, java.lang.String)
-	 */
-	@Override
-	public <T> T updateAsynchronously(T entity, String tableName) {
-		// TODO Auto-generated method stub
-		return null;
-	}
-
-	/* (non-Javadoc)
-	 * @see org.springframework.data.cassandra.core.CassandraOperations#updateAsynchronously(java.lang.Object, java.lang.String, java.util.Map)
-	 */
-	@Override
-	public <T> T updateAsynchronously(T entity, String tableName, Map<String, Object> optionsByName) {
-		// TODO Auto-generated method stub
-		return null;
-	}
-
-	/* (non-Javadoc)
-	 * @see org.springframework.data.cassandra.core.CassandraOperations#updateAsynchronously(java.lang.Object, java.lang.String, org.springframework.data.cassandra.core.QueryOptions)
-	 */
-	@Override
-	public <T> T updateAsynchronously(T entity, String tableName, QueryOptions options) {
-		// TODO Auto-generated method stub
-		return null;
-	}
-
-	/**
-	 * @param obj
-	 * @return
-	 */
-	private <T> String determineTableName(T obj) {
-		if (null != obj) {
-			return determineTableName(obj.getClass());
-		}
-
-		return null;
-	}
-
-	private RuntimeException potentiallyConvertRuntimeException(RuntimeException ex) {
-		RuntimeException resolved = this.exceptionTranslator.translateExceptionIfPossible(ex);
-		return resolved == null ? ex : resolved;
-	}
-
-	/**
-	 * Perform the deletion on a list of objects
-	 * 
-	 * @param tableName
-	 * @param objectToRemove
-	 */
-	protected <T> void doBatchDelete(final String tableName, final List<T> entities, Map<String, Object> optionsByName,
-			final boolean deleteAsynchronously) {
-
-		Assert.notEmpty(entities);
-
-		CassandraPersistentEntity<?> CPEntity = getEntity(entities.get(0));
-
-		Assert.notNull(CPEntity);
-
-		try {
-
-			final Batch b = CqlUtils.toDeleteBatchQuery(keyspace.getKeyspace(), tableName, entities, CPEntity, optionsByName);
-			log.info(b.toString());
-
-			execute(new SessionCallback<Object>() {
-
-				@Override
-				public Object doInSession(Session s) throws DataAccessException {
-
-					if (deleteAsynchronously) {
-						s.executeAsync(b);
-					} else {
-						s.execute(b);
-					}
-
-					return null;
-
-				}
-			});
-
-		} catch (EntityWriterException e) {
-			throw exceptionTranslator.translateExceptionIfPossible(new RuntimeException(
-					"Failed to translate Object to Query", e));
-		}
-	}
-
-	/**
-	 * Insert a row into a Cassandra CQL Table
-	 * 
-	 * @param tableName
-	 * @param entity
-	 */
-	protected <T> List<T> doBatchInsert(final String tableName, final List<T> entities,
-			Map<String, Object> optionsByName, final boolean insertAsychronously) {
-
-		Assert.notEmpty(entities);
-
-		CassandraPersistentEntity<?> CPEntity = getEntity(entities.get(0));
-
-		Assert.notNull(CPEntity);
-
-		try {
-
-			final Batch b = CqlUtils.toInsertBatchQuery(keyspace.getKeyspace(), tableName, entities, CPEntity, optionsByName);
-			log.info(b.toString());
-
-			return execute(new SessionCallback<List<T>>() {
-
-				@Override
-				public List<T> doInSession(Session s) throws DataAccessException {
-
-					if (insertAsychronously) {
-						s.executeAsync(b);
-					} else {
-						s.execute(b);
-					}
-
-					return entities;
-
-				}
-			});
-
-		} catch (EntityWriterException e) {
-			throw exceptionTranslator.translateExceptionIfPossible(new RuntimeException(
-					"Failed to translate Object to Query", e));
-		}
-	}
-
-	/**
-	 * Perform the removal of a Row.
-	 * 
-	 * @param tableName
-	 * @param objectToRemove
-	 */
-	protected <T> void doDelete(final String tableName, final T objectToRemove, Map<String, Object> optionsByName,
-			final boolean deleteAsynchronously) {
-
-		CassandraPersistentEntity<?> entity = getEntity(objectToRemove);
-
-		Assert.notNull(entity);
-
-		try {
-
-			final Query q = CqlUtils.toDeleteQuery(keyspace.getKeyspace(), tableName, objectToRemove, entity, optionsByName);
-			log.info(q.toString());
-
-			execute(new SessionCallback<Object>() {
-
-				@Override
-				public Object doInSession(Session s) throws DataAccessException {
-
-					if (deleteAsynchronously) {
-						s.executeAsync(q);
-					} else {
-						s.execute(q);
-					}
-
-					return null;
-
-				}
-			});
-
-		} catch (EntityWriterException e) {
-			throw exceptionTranslator.translateExceptionIfPossible(new RuntimeException(
-					"Failed to translate Object to Query", e));
-		}
-	}
-
-	/**
-	 * Insert a row into a Cassandra CQL Table
-	 * 
-	 * @param tableName
-	 * @param entity
-	 */
-	protected <T> T doInsert(final String tableName, final T entity, final Map<String, Object> optionsByName,
-			final boolean insertAsychronously) {
-
-		CassandraPersistentEntity<?> CPEntity = getEntity(entity);
-
-		Assert.notNull(CPEntity);
-
-		try {
-
-			final Query q = CqlUtils.toInsertQuery(keyspace.getKeyspace(), tableName, entity, CPEntity, optionsByName);
-			log.info(q.toString());
-
-			return execute(new SessionCallback<T>() {
-
-				@Override
-				public T doInSession(Session s) throws DataAccessException {
-
-					if (insertAsychronously) {
-						s.executeAsync(q);
-					} else {
-						s.execute(q);
-					}
-
-					return entity;
-
-				}
-			});
-
-		} catch (EntityWriterException e) {
-			throw exceptionTranslator.translateExceptionIfPossible(new RuntimeException(
-					"Failed to translate Object to Query", e));
-		}
-
-	}
-
-	/**
-	 * Verify the object is not an iterable type
-	 * 
-	 * @param o
-	 */
-	protected void ensureNotIterable(Object o) {
-		if (null != o) {
-			if (o.getClass().isArray() || ITERABLE_CLASSES.contains(o.getClass().getName())) {
-				throw new IllegalArgumentException("Cannot use a collection here.");
-			}
-		}
-	}
-
-	/**
-	 * Execute a command at the Session Level
-	 * 
-	 * @param callback
-	 * @return
-	 */
-	protected <T> T execute(SessionCallback<T> callback) {
-
-		Assert.notNull(callback);
-
-		try {
-
-			return callback.doInSession(session);
-
-		} catch (DataAccessException e) {
-			throw potentiallyConvertRuntimeException(e);
-		}
-	}
-
-	/**
-	 * Determines the PersistentEntityType for a given Object
-	 * 
-	 * @param o
-	 * @return
-	 */
-	protected CassandraPersistentEntity<?> getEntity(Object o) {
-
-		CassandraPersistentEntity<?> entity = null;
-		try {
-			String entityClassName = o.getClass().getName();
-			Class<?> entityClass = ClassUtils.forName(entityClassName, beanClassLoader);
-			entity = mappingContext.getPersistentEntity(entityClass);
-		} catch (ClassNotFoundException e) {
-			e.printStackTrace();
-		} catch (LinkageError e) {
-			e.printStackTrace();
-		} finally {
-		}
-
-		return entity;
-
-	}
-
-	/**
-	 * @param query
-	 * @param readRowCallback
-	 * @return
-	 */
+	}	
+	
 	<T> List<T> selectInternal(String query, ReadRowCallback<T> readRowCallback) {
 		try {
 			ResultSet resultSet = session.execute(query);
 			List<T> result = new ArrayList<T>();
 			Iterator<Row> iterator = resultSet.iterator();
-			while (iterator.hasNext()) {
+			while(iterator.hasNext()) {
 				Row row = iterator.next();
 				result.add(readRowCallback.doWith(row));
 			}
@@ -979,12 +234,7 @@
 			throw potentiallyConvertRuntimeException(e);
 		}
 	}
-
-	/**
-	 * @param query
-	 * @param readRowCallback
-	 * @return
-	 */
+	
 	<T> T selectOneInternal(String query, ReadRowCallback<T> readRowCallback) {
 		try {
 			ResultSet resultSet = session.execute(query);
@@ -1002,5 +252,46 @@
 			throw potentiallyConvertRuntimeException(e);
 		}
 	}
+	
+	String determineTableName(Class<?> entityClass) {
+
+		if (entityClass == null) {
+			throw new InvalidDataAccessApiUsageException(
+					"No class parameter provided, entity table name can't be determined!");
+		}
+
+		CassandraPersistentEntity<?> entity = mappingContext.getPersistentEntity(entityClass);
+		if (entity == null) {
+			throw new InvalidDataAccessApiUsageException("No Persitent Entity information found for the class "
+					+ entityClass.getName());
+		}
+		return entity.getTable();
+	}
+	
+	private RuntimeException potentiallyConvertRuntimeException(
+			RuntimeException ex) {
+		RuntimeException resolved = this.exceptionTranslator.translateExceptionIfPossible(ex);
+		return resolved == null ? ex : resolved;
+	}
+
+	
+	/**
+	 * Execute a command at the Session Level
+	 * 
+	 * @param callback
+	 * @return
+	 */
+	protected <T> T execute(SessionCallback<T> callback) {
+		
+		Assert.notNull(callback);
+
+		try {
+			
+			return callback.doInSession(session);
+			
+		} catch (DataAccessException e) {
+			throw potentiallyConvertRuntimeException(e);
+		} 
+	}
 
 }