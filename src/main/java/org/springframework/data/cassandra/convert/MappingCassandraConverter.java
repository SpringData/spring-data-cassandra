--- conflicted
+++ resolved
@@ -38,10 +38,6 @@
 import org.springframework.util.ClassUtils;
 
 import com.datastax.driver.core.Row;
-<<<<<<< HEAD
-import com.datastax.driver.core.querybuilder.Delete.Where;
-=======
->>>>>>> aa6caa6e
 import com.datastax.driver.core.querybuilder.Insert;
 import com.datastax.driver.core.querybuilder.QueryBuilder;
 import com.datastax.driver.core.querybuilder.Update;
@@ -186,11 +182,6 @@
 			writeInsertInternal(obj, (Insert) builtStatement, entity);
 		} else if (builtStatement instanceof Update) {
 			writeUpdateInternal(obj, (Update) builtStatement, entity);
-<<<<<<< HEAD
-		} else if (builtStatement instanceof Where) {
-			writeDeleteWhereInternal(obj, (Where) builtStatement, entity);
-=======
->>>>>>> aa6caa6e
 		} else {
 			throw new MappingException("Unknown buildStatement " + builtStatement.getClass().getName());
 		}
@@ -240,32 +231,6 @@
 
 	}
 
-<<<<<<< HEAD
-	private void writeDeleteWhereInternal(final Object objectToSave, final Where whereId, CassandraPersistentEntity<?> entity) {
-
-		final BeanWrapper<CassandraPersistentEntity<Object>, Object> wrapper = BeanWrapper.create(objectToSave,
-				conversionService);
-
-		// Write the properties
-		entity.doWithProperties(new PropertyHandler<CassandraPersistentProperty>() {
-			public void doWithPersistentProperty(CassandraPersistentProperty prop) {
-
-				if (prop.isIdProperty()) {
-
-					Object propertyObj = wrapper.getProperty(prop, prop.getType(), useFieldAccessOnly);
-
-					if (propertyObj != null) {
-						whereId.and(QueryBuilder.eq(prop.getColumnName(), propertyObj));
-					}
-				}
-
-			}
-		});
-
-	}
-
-=======
->>>>>>> aa6caa6e
 	@SuppressWarnings("unchecked")
 	private <T> Class<T> transformClassToBeanClassLoaderClass(Class<T> entity) {
 		try {
