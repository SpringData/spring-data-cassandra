/*
 * Copyright 2013 the original author or authors.
 * 
 * Licensed under the Apache License, Version 2.0 (the "License");
 * you may not use this file except in compliance with the License.
 * You may obtain a copy of the License at
 * 
 *      http://www.apache.org/licenses/LICENSE-2.0
 * 
 * Unless required by applicable law or agreed to in writing, software
 * distributed under the License is distributed on an "AS IS" BASIS,
 * WITHOUT WARRANTIES OR CONDITIONS OF ANY KIND, either express or implied.
 * See the License for the specific language governing permissions and
 * limitations under the License.
 */
package org.springdata.cassandra.base.core;

import java.util.ArrayList;
import java.util.Collection;
import java.util.Collections;
import java.util.HashMap;
import java.util.List;
import java.util.Map;
import java.util.Set;

import org.springdata.cassandra.base.core.query.ConsistencyLevel;
import org.springdata.cassandra.base.core.query.ConsistencyLevelResolver;
import org.springdata.cassandra.base.core.query.QueryOptionNames;
import org.springdata.cassandra.base.core.query.QueryOptions;
import org.springdata.cassandra.base.core.query.RetryPolicy;
import org.springdata.cassandra.base.core.query.RetryPolicyResolver;
import org.springdata.cassandra.base.support.CassandraAccessor;
import org.springframework.dao.DataAccessException;
import org.springframework.util.Assert;

import com.datastax.driver.core.BoundStatement;
import com.datastax.driver.core.ColumnDefinitions;
import com.datastax.driver.core.ColumnDefinitions.Definition;
import com.datastax.driver.core.DataType;
import com.datastax.driver.core.Host;
import com.datastax.driver.core.Metadata;
import com.datastax.driver.core.PreparedStatement;
import com.datastax.driver.core.Query;
import com.datastax.driver.core.ResultSet;
import com.datastax.driver.core.ResultSetFuture;
import com.datastax.driver.core.Row;
import com.datastax.driver.core.Session;
import com.datastax.driver.core.SimpleStatement;
import com.datastax.driver.core.Statement;
import com.datastax.driver.core.exceptions.DriverException;
import com.datastax.driver.core.querybuilder.Delete;
import com.datastax.driver.core.querybuilder.Insert;
import com.datastax.driver.core.querybuilder.QueryBuilder;
import com.datastax.driver.core.querybuilder.Truncate;
import com.datastax.driver.core.querybuilder.Update;

/**
 * <b>This is the Central class in the Cassandra core package.</b> It simplifies the use of Cassandra and helps to avoid
 * common errors. It executes the core Cassandra workflow, leaving application code to provide CQL and result
 * extraction. This class execute CQL Queries, provides different ways to extract/map results, and provides Exception
 * translation to the generic, more informative exception hierarchy defined in the <code>org.springframework.dao</code>
 * package.
 * 
 * <p>
 * For working with POJOs, use the CassandraDataTemplate.
 * </p>
 * 
 * @author David Webb
 * @author Matthew Adams
 * @author Alex Shvid
 */
public class CassandraTemplate extends CassandraAccessor implements CassandraOperations {

	/**
	 * Constructor used for a basic template configuration
	 * 
	 * @param session must not be {@literal null}.
	 */
	public CassandraTemplate(Session session) {
		setSession(session);
		afterPropertiesSet();
	}

	/* (non-Javadoc)
	 * @see org.springframework.data.cassandra.core.CassandraOperations#execute(org.springframework.data.cassandra.core.SessionCallback)
	 */
	@Override
	public <T> T execute(SessionCallback<T> sessionCallback) throws DataAccessException {
		return doExecute(sessionCallback);
	}

	/* (non-Javadoc)
	 * @see org.springframework.data.cassandra.core.CassandraOperations#execute(java.lang.String)
	 */
	@Override
	public void execute(final String cql) throws DataAccessException {
		doExecute(cql, Collections.<String, Object> emptyMap());
	}

	/* (non-Javadoc)
	 * @see org.springframework.cassandra.core.CassandraOperations#queryAsynchronously(java.lang.String, org.springframework.cassandra.core.ResultSetFutureExtractor, java.util.Map)
	 */
	@Override
	public <T> T queryAsynchronously(final String cql, ResultSetFutureExtractor<T> rse,
			final Map<String, Object> optionsByName) throws DataAccessException {
		return rse.extractData(execute(new SessionCallback<ResultSetFuture>() {
			@Override
			public ResultSetFuture doInSession(Session s) throws DataAccessException {
				Statement statement = new SimpleStatement(cql);
				addQueryOptions(statement, optionsByName);
				return s.executeAsync(statement);
			}
		}));
	}

	/* (non-Javadoc)
	 * @see org.springframework.cassandra.core.CassandraOperations#queryAsynchronously(java.lang.String, org.springframework.cassandra.core.ResultSetFutureExtractor, org.springframework.cassandra.core.QueryOptions)
	 */
	@Override
	public <T> T queryAsynchronously(String cql, ResultSetFutureExtractor<T> rse, QueryOptions options)
			throws DataAccessException {
		Assert.notNull(options);
		return queryAsynchronously(cql, rse, options.toMap());
	}

	/* (non-Javadoc)
	 * @see org.springframework.cassandra.core.CassandraOperations#query(java.lang.String, org.springframework.cassandra.core.FutureResultSetExtractor)
	 */
	@Override
	public <T> T queryAsynchronously(final String cql, ResultSetFutureExtractor<T> rse) throws DataAccessException {
		return queryAsynchronously(cql, rse, Collections.<String, Object> emptyMap());
	}

	/* (non-Javadoc)
	 * @see org.springframework.cassandra.core.CassandraOperations#query(java.lang.String, org.springframework.cassandra.core.ResultSetExtractor)
	 */
	public <T> T query(String cql, ResultSetExtractor<T> rse, Map<String, Object> optionsByName)
			throws DataAccessException {
		Assert.notNull(cql);
		Assert.notNull(optionsByName);
		ResultSet rs = doExecute(cql, optionsByName);
		return rse.extractData(rs);
	}

	/* (non-Javadoc)
	 * @see org.springframework.cassandra.core.CassandraOperations#query(java.lang.String, org.springframework.cassandra.core.ResultSetExtractor, java.util.Map)
	 */
	@Override
	public <T> T query(String cql, ResultSetExtractor<T> rse) throws DataAccessException {
		return query(cql, rse, Collections.<String, Object> emptyMap());
	}

	/* (non-Javadoc)
	 * @see org.springframework.cassandra.core.CassandraOperations#query(java.lang.String, org.springframework.cassandra.core.ResultSetExtractor, org.springframework.cassandra.core.QueryOptions)
	 */
	@Override
	public <T> T query(String cql, ResultSetExtractor<T> rse, QueryOptions options) throws DataAccessException {
		Assert.notNull(options);
		return query(cql, rse, options.toMap());
	}

	/* (non-Javadoc)
	 * @see org.springframework.cassandra.core.CassandraOperations#query(java.lang.String, org.springframework.cassandra.core.RowCallbackHandler, java.util.Map)
	 */
	@Override
	public void query(String cql, RowCallbackHandler rch, Map<String, Object> optionsByName) throws DataAccessException {
		process(doExecute(cql, optionsByName), rch);
	}

	/* (non-Javadoc)
	 * @see org.springframework.cassandra.core.CassandraOperations#query(java.lang.String, org.springframework.cassandra.core.RowCallbackHandler, org.springframework.cassandra.core.QueryOptions)
	 */
	@Override
	public void query(String cql, RowCallbackHandler rch, QueryOptions options) throws DataAccessException {
		Assert.notNull(options);
		query(cql, rch, options.toMap());
	}

	/* (non-Javadoc)
	 * @see org.springframework.cassandra.core.CassandraOperations#query(java.lang.String, org.springframework.cassandra.core.RowCallbackHandler)
	 */
	public void query(String cql, RowCallbackHandler rch) throws DataAccessException {
		query(cql, rch, Collections.<String, Object> emptyMap());
	}

	/* (non-Javadoc)
	 * @see org.springframework.cassandra.core.CassandraOperations#query(java.lang.String, org.springframework.cassandra.core.RowMapper, java.util.Map)
	 */
	@Override
	public <T> List<T> query(String cql, RowMapper<T> rowMapper, Map<String, Object> optionsByName)
			throws DataAccessException {
		Assert.notNull(optionsByName);
		return process(doExecute(cql, optionsByName), rowMapper);
	}

	/* (non-Javadoc)
	 * @see org.springframework.cassandra.core.CassandraOperations#query(java.lang.String, org.springframework.cassandra.core.RowMapper, org.springframework.cassandra.core.QueryOptions)
	 */
	@Override
	public <T> List<T> query(String cql, RowMapper<T> rowMapper, QueryOptions options) throws DataAccessException {
		Assert.notNull(options);
		return query(cql, rowMapper, options.toMap());
	}

	/* (non-Javadoc)
	 * @see org.springframework.cassandra.core.CassandraOperations#query(java.lang.String, org.springframework.cassandra.core.RowMapper)
	 */
	public <T> List<T> query(String cql, RowMapper<T> rowMapper) throws DataAccessException {
		return query(cql, rowMapper, Collections.<String, Object> emptyMap());
	}

	/* (non-Javadoc)
	 * @see org.springframework.cassandra.core.CassandraOperations#queryForList(java.lang.String)
	 */
	public List<Map<String, Object>> queryForListOfMap(String cql) throws DataAccessException {
		return processListOfMap(doExecute(cql, Collections.<String, Object> emptyMap()));
	}

	/* (non-Javadoc)
	 * @see org.springframework.cassandra.core.CassandraOperations#queryForList(java.lang.String, java.lang.Class)
	 */
	public <T> List<T> queryForList(String cql, Class<T> elementType) throws DataAccessException {
		return processList(doExecute(cql, Collections.<String, Object> emptyMap()), elementType);
	}

	/* (non-Javadoc)
	 * @see org.springframework.cassandra.core.CassandraOperations#queryForMap(java.lang.String)
	 */
	public Map<String, Object> queryForMap(String cql) throws DataAccessException {
		return processMap(doExecute(cql, Collections.<String, Object> emptyMap()));
	}

	/* (non-Javadoc)
	 * @see org.springframework.cassandra.core.CassandraOperations#queryForObject(java.lang.String, java.lang.Class)
	 */
	public <T> T queryForObject(String cql, Class<T> requiredType) throws DataAccessException {
		return processOne(doExecute(cql, Collections.<String, Object> emptyMap()), requiredType);
	}

	/* (non-Javadoc)
	 * @see org.springframework.cassandra.core.CassandraOperations#queryForObject(java.lang.String, org.springframework.cassandra.core.RowMapper)
	 */
	public <T> T queryForObject(String cql, RowMapper<T> rowMapper) throws DataAccessException {
		return processOne(doExecute(cql, Collections.<String, Object> emptyMap()), rowMapper);
	}

	/**
	 * Execute a command at the Session Level
	 * 
	 * @param callback
	 * @return
	 */
	protected <T> T doExecute(SessionCallback<T> callback) {

		Assert.notNull(callback);

		try {

			return callback.doInSession(getSession());

		} catch (DataAccessException e) {
			throw translateIfPossible(e);
		}
	}

	/**
	 * Execute a command at the Session Level
	 * 
	 * @param callback
	 * @return
	 */
	protected ResultSet doExecute(final String cql, final Map<String, Object> optionsByName) {

		logger.info(cql);

		return doExecute(new SessionCallback<ResultSet>() {

			@Override
			public ResultSet doInSession(Session s) throws DataAccessException {
				SimpleStatement statement = new SimpleStatement(cql);
				addQueryOptions(statement, optionsByName);
				return s.execute(statement);
			}
		});
	}

	/**
	 * Execute a command at the Session Level
	 * 
	 * @param callback
	 * @return
	 */
	protected ResultSet doExecute(final BoundStatement bs, final Map<String, Object> optionsByName) {

		return doExecute(new SessionCallback<ResultSet>() {

			@Override
			public ResultSet doInSession(Session s) throws DataAccessException {
				addQueryOptions(bs, optionsByName);
				return s.execute(bs);
			}
		});
	}

	/**
	 * @param row
	 * @return
	 */
	protected Object firstColumnToObject(Row row) {
		ColumnDefinitions cols = row.getColumnDefinitions();
		if (cols.size() == 0) {
			return null;
		}
		return cols.getType(0).deserialize(row.getBytesUnsafe(0));
	}

	/**
	 * @param row
	 * @return
	 */
	protected Map<String, Object> toMap(Row row) {
		if (row == null) {
			return null;
		}

		ColumnDefinitions cols = row.getColumnDefinitions();
		Map<String, Object> map = new HashMap<String, Object>(cols.size());

		for (Definition def : cols.asList()) {
			String name = def.getName();
			DataType dataType = def.getType();
			map.put(name, dataType.deserialize(row.getBytesUnsafe(name)));
		}

		return map;
	}

	/* (non-Javadoc)
	 * @see org.springframework.cassandra.core.CassandraOperations#describeRing()
	 */
	@Override
	public List<RingMember> describeRing() throws DataAccessException {
		return new ArrayList<RingMember>(describeRing(new RingMemberHostMapper()));
	}

	/**
	 * Pulls the list of Hosts for the current Session
	 * 
	 * @return
	 */
	private Set<Host> getHosts() {

		/*
		 * Get the cluster metadata for this session
		 */
		Metadata clusterMetadata = doExecute(new SessionCallback<Metadata>() {

			@Override
			public Metadata doInSession(Session s) throws DataAccessException {
				return s.getCluster().getMetadata();
			}

		});

		/*
		 * Get all hosts in the cluster
		 */
		Set<Host> hosts = clusterMetadata.getAllHosts();

		return hosts;

	}

	/* (non-Javadoc)
	 * @see org.springframework.cassandra.core.CassandraOperations#describeRing(org.springframework.cassandra.core.HostMapper)
	 */
	@Override
	public <T> Collection<T> describeRing(HostMapper<T> hostMapper) throws DataAccessException {
		Set<Host> hosts = getHosts();
		return hostMapper.mapHosts(hosts);
	}

	/* (non-Javadoc)
	 * @see org.springframework.cassandra.core.CassandraOperations#executeAsynchronously(java.lang.String)
	 */
	@Override
	public void executeAsynchronously(final String cql) throws DataAccessException {
		execute(new SessionCallback<Object>() {
			@Override
			public Object doInSession(Session s) throws DataAccessException {
				return s.executeAsync(cql);
			}
		});
	}

	/* (non-Javadoc)
	 * @see org.springframework.cassandra.core.CassandraOperations#process(com.datastax.driver.core.ResultSet, org.springframework.cassandra.core.RowCallbackHandler)
	 */
	@Override
	public void process(ResultSet resultSet, RowCallbackHandler rch) throws DataAccessException {
		try {
			for (Row row : resultSet.all()) {
				rch.processRow(row);
			}
		} catch (DriverException dx) {
			translateIfPossible(dx);
		}
	}

	/* (non-Javadoc)
	 * @see org.springframework.cassandra.core.CassandraOperations#process(com.datastax.driver.core.ResultSet, org.springframework.cassandra.core.RowMapper)
	 */
	@Override
	public <T> List<T> process(ResultSet resultSet, RowMapper<T> rowMapper) throws DataAccessException {
		List<T> mappedRows = new ArrayList<T>();
		try {
			int i = 0;
			for (Row row : resultSet.all()) {
				mappedRows.add(rowMapper.mapRow(row, i++));
			}
		} catch (DriverException dx) {
			translateIfPossible(dx);
		}
		return mappedRows;
	}

	/* (non-Javadoc)
	 * @see org.springframework.cassandra.core.CassandraOperations#processOne(com.datastax.driver.core.ResultSet, org.springframework.cassandra.core.RowMapper)
	 */
	@Override
	public <T> T processOne(ResultSet resultSet, RowMapper<T> rowMapper) throws DataAccessException {
		T row = null;
		Assert.notNull(resultSet, "ResultSet cannot be null");
		try {
			List<Row> rows = resultSet.all();
			Assert.notNull(rows, "null row list returned from query");
			Assert.isTrue(rows.size() == 1, "row list has " + rows.size() + " rows instead of one");
			row = rowMapper.mapRow(rows.get(0), 0);
		} catch (DriverException dx) {
			translateIfPossible(dx);
		}
		return row;
	}

	/* (non-Javadoc)
	 * @see org.springframework.cassandra.core.CassandraOperations#processOne(com.datastax.driver.core.ResultSet, java.lang.Class)
	 */
	@SuppressWarnings("unchecked")
	@Override
	public <T> T processOne(ResultSet resultSet, Class<T> requiredType) throws DataAccessException {
		if (resultSet == null) {
			return null;
		}
		Row row = resultSet.one();
		if (row == null) {
			return null;
		}
		return (T) firstColumnToObject(row);
	}

	/* (non-Javadoc)
	 * @see org.springframework.cassandra.core.CassandraOperations#processMap(com.datastax.driver.core.ResultSet)
	 */
	@Override
	public Map<String, Object> processMap(ResultSet resultSet) throws DataAccessException {
		if (resultSet == null) {
			return null;
		}
		return toMap(resultSet.one());
	}

	/* (non-Javadoc)
	 * @see org.springframework.cassandra.core.CassandraOperations#processList(com.datastax.driver.core.ResultSet, java.lang.Class)
	 */
	@Override
	public <T> List<T> processList(ResultSet resultSet, Class<T> elementType) throws DataAccessException {
		List<Row> rows = resultSet.all();
		List<T> list = new ArrayList<T>(rows.size());
		for (Row row : rows) {
			list.add((T) firstColumnToObject(row));
		}
		return list;
	}

	/* (non-Javadoc)
	 * @see org.springframework.cassandra.core.CassandraOperations#processListOfMap(com.datastax.driver.core.ResultSet)
	 */
	@Override
	public List<Map<String, Object>> processListOfMap(ResultSet resultSet) throws DataAccessException {
		List<Row> rows = resultSet.all();
		List<Map<String, Object>> list = new ArrayList<Map<String, Object>>(rows.size());
		for (Row row : rows) {
			list.add(toMap(row));
		}
		return list;
	}

	/**
	 * Attempt to translate a Runtime Exception to a Spring Data Exception
	 * 
	 * @param ex
	 * @return
	 */
	protected RuntimeException translateIfPossible(RuntimeException ex) {
		RuntimeException resolved = getExceptionTranslator().translateExceptionIfPossible(ex);
		return resolved == null ? ex : resolved;
	}

	/* (non-Javadoc)
	 * @see org.springframework.cassandra.core.CassandraOperations#execute(org.springframework.cassandra.core.PreparedStatementCreator, org.springframework.cassandra.core.PreparedStatementCallback)
	 */
	@Override
	public <T> T execute(PreparedStatementCreator psc, PreparedStatementCallback<T> action) {

		try {
			PreparedStatement ps = psc.createPreparedStatement(getSession());
			return action.doInPreparedStatement(ps);
		} catch (DriverException dx) {
			throw translateIfPossible(dx);
		}

	}

	/* (non-Javadoc)
	 * @see org.springframework.cassandra.core.CassandraOperations#execute(java.lang.String, org.springframework.cassandra.core.PreparedStatementCallback)
	 */
	@Override
	public <T> T execute(String cql, PreparedStatementCallback<T> action) {
		return execute(new SimplePreparedStatementCreator(cql), action);
	}

	/* (non-Javadoc)
	 * @see org.springframework.cassandra.core.CassandraOperations#query(org.springframework.cassandra.core.PreparedStatementCreator, org.springframework.cassandra.core.ResultSetExtractor, java.util.Map)
	 */
	@Override
	public <T> T query(PreparedStatementCreator psc, ResultSetExtractor<T> rse, Map<String, Object> optionsByName)
			throws DataAccessException {
		Assert.notNull(optionsByName);
		return query(psc, null, rse, optionsByName);
	}

	/* (non-Javadoc)
	 * @see org.springframework.cassandra.core.CassandraOperations#query(org.springframework.cassandra.core.PreparedStatementCreator, org.springframework.cassandra.core.ResultSetExtractor, org.springframework.cassandra.core.QueryOptions)
	 */
	@Override
	public <T> T query(PreparedStatementCreator psc, ResultSetExtractor<T> rse, QueryOptions options)
			throws DataAccessException {
		Assert.notNull(options);
		return query(psc, rse, options.toMap());
	}

	/* (non-Javadoc)
	 * @see org.springframework.cassandra.core.CassandraOperations#query(org.springframework.cassandra.core.PreparedStatementCreator, org.springframework.cassandra.core.ResultSetExtractor)
	 */
	@Override
	public <T> T query(PreparedStatementCreator psc, ResultSetExtractor<T> rse) throws DataAccessException {
		return query(psc, rse, Collections.<String, Object> emptyMap());
	}

	/* (non-Javadoc)
	 * @see org.springframework.cassandra.core.CassandraOperations#query(org.springframework.cassandra.core.PreparedStatementCreator, org.springframework.cassandra.core.RowCallbackHandler, java.util.Map)
	 */
	@Override
	public void query(PreparedStatementCreator psc, RowCallbackHandler rch, Map<String, Object> optionsByName)
			throws DataAccessException {
		Assert.notNull(optionsByName);
		query(psc, null, rch, optionsByName);
	}

	/* (non-Javadoc)
	 * @see org.springframework.cassandra.core.CassandraOperations#query(org.springframework.cassandra.core.PreparedStatementCreator, org.springframework.cassandra.core.RowCallbackHandler, org.springframework.cassandra.core.QueryOptions)
	 */
	@Override
	public void query(PreparedStatementCreator psc, RowCallbackHandler rch, QueryOptions options)
			throws DataAccessException {
		Assert.notNull(options);
		query(psc, rch, options.toMap());
	}

	/* (non-Javadoc)
	 * @see org.springframework.cassandra.core.CassandraOperations#query(org.springframework.cassandra.core.PreparedStatementCreator, org.springframework.cassandra.core.RowCallbackHandler)
	 */
	@Override
	public void query(PreparedStatementCreator psc, RowCallbackHandler rch) throws DataAccessException {
		query(psc, rch, Collections.<String, Object> emptyMap());
	}

	/* (non-Javadoc)
	 * @see org.springframework.cassandra.core.CassandraOperations#query(org.springframework.cassandra.core.PreparedStatementCreator, org.springframework.cassandra.core.RowMapper, java.util.Map)
	 */
	@Override
	public <T> List<T> query(PreparedStatementCreator psc, RowMapper<T> rowMapper, Map<String, Object> optionsByName)
			throws DataAccessException {
		Assert.notNull(optionsByName);
		return query(psc, null, rowMapper, optionsByName);
	}

	/* (non-Javadoc)
	 * @see org.springframework.cassandra.core.CassandraOperations#query(org.springframework.cassandra.core.PreparedStatementCreator, org.springframework.cassandra.core.RowMapper, org.springframework.cassandra.core.QueryOptions)
	 */
	@Override
	public <T> List<T> query(PreparedStatementCreator psc, RowMapper<T> rowMapper, QueryOptions options)
			throws DataAccessException {
		Assert.notNull(options);
		return query(psc, rowMapper, options.toMap());
	}

	/* (non-Javadoc)
	 * @see org.springframework.cassandra.core.CassandraOperations#query(org.springframework.cassandra.core.PreparedStatementCreator, org.springframework.cassandra.core.RowMapper)
	 */
	@Override
	public <T> List<T> query(PreparedStatementCreator psc, RowMapper<T> rowMapper) throws DataAccessException {
		return query(psc, rowMapper, Collections.<String, Object> emptyMap());
	}

	/* (non-Javadoc)
	 * @see org.springframework.cassandra.core.CassandraOperations#query(org.springframework.cassandra.core.PreparedStatementCreator, org.springframework.cassandra.core.PreparedStatementSetter, org.springframework.cassandra.core.ResultSetExtractor)
	 */
	public <T> T query(PreparedStatementCreator psc, final PreparedStatementBinder psb, final ResultSetExtractor<T> rse,
			final Map<String, Object> optionsByName) throws DataAccessException {

		Assert.notNull(rse, "ResultSetExtractor must not be null");
		logger.debug("Executing prepared CQL query");

		return execute(psc, new PreparedStatementCallback<T>() {
			public T doInPreparedStatement(PreparedStatement ps) throws DriverException {
				ResultSet rs = null;
				BoundStatement bs = null;
				if (psb != null) {
					bs = psb.bindValues(ps);
				} else {
					bs = ps.bind();
				}
				rs = doExecute(bs, optionsByName);
				return rse.extractData(rs);
			}
		});
	}

	/* (non-Javadoc)
	 * @see org.springframework.cassandra.core.CassandraOperations#query(java.lang.String, org.springframework.cassandra.core.PreparedStatementBinder, org.springframework.cassandra.core.ResultSetExtractor, java.util.Map)
	 */
	@Override
	public <T> T query(String cql, PreparedStatementBinder psb, ResultSetExtractor<T> rse,
			Map<String, Object> optionsByName) throws DataAccessException {
		Assert.notNull(optionsByName);
		return query(new SimplePreparedStatementCreator(cql), psb, rse, optionsByName);
	}

	/* (non-Javadoc)
	 * @see org.springframework.cassandra.core.CassandraOperations#query(java.lang.String, org.springframework.cassandra.core.PreparedStatementBinder, org.springframework.cassandra.core.ResultSetExtractor, org.springframework.cassandra.core.QueryOptions)
	 */
	@Override
	public <T> T query(String cql, PreparedStatementBinder psb, ResultSetExtractor<T> rse, QueryOptions options)
			throws DataAccessException {
		Assert.notNull(options);
		return query(cql, psb, rse, options.toMap());
	}

	/* (non-Javadoc)
	 * @see org.springframework.cassandra.core.CassandraOperations#query(java.lang.String, org.springframework.cassandra.core.PreparedStatementSetter, org.springframework.cassandra.core.ResultSetExtractor)
	 */
	@Override
	public <T> T query(String cql, PreparedStatementBinder psb, ResultSetExtractor<T> rse) throws DataAccessException {
		return query(cql, psb, rse, Collections.<String, Object> emptyMap());
	}

	/* (non-Javadoc)
	 * @see org.springframework.cassandra.core.CassandraOperations#query(java.lang.String, org.springframework.cassandra.core.PreparedStatementBinder, org.springframework.cassandra.core.RowCallbackHandler, java.util.Map)
	 */
	@Override
	public void query(String cql, PreparedStatementBinder psb, RowCallbackHandler rch, Map<String, Object> optionsByName)
			throws DataAccessException {
		Assert.notNull(optionsByName);
		query(new SimplePreparedStatementCreator(cql), psb, rch, optionsByName);
	}

	/* (non-Javadoc)
	 * @see org.springframework.cassandra.core.CassandraOperations#query(java.lang.String, org.springframework.cassandra.core.PreparedStatementBinder, org.springframework.cassandra.core.RowCallbackHandler, org.springframework.cassandra.core.QueryOptions)
	 */
	@Override
	public void query(String cql, PreparedStatementBinder psb, RowCallbackHandler rch, QueryOptions options)
			throws DataAccessException {
		Assert.notNull(options);
		query(cql, psb, rch, options.toMap());
	}

	/* (non-Javadoc)
	 * @see org.springframework.cassandra.core.CassandraOperations#query(java.lang.String, org.springframework.cassandra.core.PreparedStatementSetter, org.springframework.cassandra.core.RowCallbackHandler)
	 */
	@Override
	public void query(String cql, PreparedStatementBinder psb, RowCallbackHandler rch) throws DataAccessException {
		query(cql, psb, rch, Collections.<String, Object> emptyMap());
	}

	/* (non-Javadoc)
	 * @see org.springframework.cassandra.core.CassandraOperations#query(java.lang.String, org.springframework.cassandra.core.PreparedStatementBinder, org.springframework.cassandra.core.RowMapper, java.util.Map)
	 */
	@Override
	public <T> List<T> query(String cql, PreparedStatementBinder psb, RowMapper<T> rowMapper,
			Map<String, Object> optionsByName) throws DataAccessException {
		Assert.notNull(optionsByName);
		return query(new SimplePreparedStatementCreator(cql), psb, rowMapper, optionsByName);
	}

	/* (non-Javadoc)
	 * @see org.springframework.cassandra.core.CassandraOperations#query(java.lang.String, org.springframework.cassandra.core.PreparedStatementBinder, org.springframework.cassandra.core.RowMapper, org.springframework.cassandra.core.QueryOptions)
	 */
	@Override
	public <T> List<T> query(String cql, PreparedStatementBinder psb, RowMapper<T> rowMapper, QueryOptions options)
			throws DataAccessException {
		Assert.notNull(options);
		return query(cql, psb, rowMapper, options.toMap());
	}

	/* (non-Javadoc)
	 * @see org.springframework.cassandra.core.CassandraOperations#query(java.lang.String, org.springframework.cassandra.core.PreparedStatementSetter, org.springframework.cassandra.core.RowMapper)
	 */
	@Override
	public <T> List<T> query(String cql, PreparedStatementBinder psb, RowMapper<T> rowMapper) throws DataAccessException {
		return query(cql, psb, rowMapper, Collections.<String, Object> emptyMap());
	}

	/* (non-Javadoc)
	 * @see org.springframework.cassandra.core.CassandraOperations#query(org.springframework.cassandra.core.PreparedStatementCreator, org.springframework.cassandra.core.PreparedStatementBinder, org.springframework.cassandra.core.RowCallbackHandler)
	 */
	@Override
	public void query(PreparedStatementCreator psc, final PreparedStatementBinder psb, final RowCallbackHandler rch,
			final Map<String, Object> optionsByName) throws DataAccessException {
		Assert.notNull(rch, "RowCallbackHandler must not be null");
		logger.debug("Executing prepared CQL query");

		execute(psc, new PreparedStatementCallback<Object>() {
			public Object doInPreparedStatement(PreparedStatement ps) throws DriverException {
				ResultSet rs = null;
				BoundStatement bs = null;
				if (psb != null) {
					bs = psb.bindValues(ps);
				} else {
					bs = ps.bind();
				}
				rs = doExecute(bs, optionsByName);
				process(rs, rch);
				return null;
			}
		});
	}

	/* (non-Javadoc)
	 * @see org.springframework.cassandra.core.CassandraOperations#query(org.springframework.cassandra.core.PreparedStatementCreator, org.springframework.cassandra.core.PreparedStatementBinder, org.springframework.cassandra.core.RowMapper)
	 */
	@Override
	public <T> List<T> query(PreparedStatementCreator psc, final PreparedStatementBinder psb,
			final RowMapper<T> rowMapper, final Map<String, Object> optionsByName) throws DataAccessException {
		Assert.notNull(rowMapper, "RowMapper must not be null");
		logger.debug("Executing prepared CQL query");

		return execute(psc, new PreparedStatementCallback<List<T>>() {
			public List<T> doInPreparedStatement(PreparedStatement ps) throws DriverException {
				ResultSet rs = null;
				BoundStatement bs = null;
				if (psb != null) {
					bs = psb.bindValues(ps);
				} else {
					bs = ps.bind();
				}
				rs = doExecute(bs, optionsByName);

				return process(rs, rowMapper);
			}
		});
	}

	@Override
	public void ingest(String cql, RowIterator rowIterator, QueryOptions optionsOrNull) {

		Assert.notNull(cql);
		Assert.notNull(rowIterator);

		PreparedStatement preparedStatement = getSession().prepare(cql);
		addPreparedStatementOptions(preparedStatement, optionsOrNull);

		while (rowIterator.hasNext()) {
			getSession().execute(preparedStatement.bind(rowIterator.next()));
		}

	}

	@Override
	public void ingest(String cql, List<List<?>> rows, QueryOptions optionsOrNull) {

		Assert.notNull(cql);
		Assert.notNull(rows);
		Assert.notEmpty(rows);

		Object[][] values = new Object[rows.size()][];
		int i = 0;
		for (List<?> row : rows) {
			values[i++] = row.toArray();
		}

		ingest(cql, values, optionsOrNull);
<<<<<<< HEAD

	}

	@Override
	public void ingest(String cql, final Object[][] rows, final QueryOptions optionsOrNull) {

=======

	}

	@Override
	public void ingest(String cql, final Object[][] rows, final QueryOptions optionsOrNull) {

>>>>>>> e36c9de1
		Assert.notNull(cql);
		Assert.notNull(rows);
		Assert.notEmpty(rows);

		ingest(cql, new RowIterator() {

			int index = 0;

			@Override
			public Object[] next() {
				return rows[index++];
			}

			@Override
			public boolean hasNext() {
				return index < rows.length;
			}

		}, optionsOrNull);
	}

	@Override
	public void truncate(String tableName) throws DataAccessException {
		Truncate truncate = QueryBuilder.truncate(tableName);
		doExecute(truncate.getQueryString(), Collections.<String, Object> emptyMap());
	}

	/**
	 * Add common Query options for all types of queries.
	 * 
	 * @param q
	 * @param optionsOrNull
	 */
	public static void addQueryOptions(Query q, Map<String, Object> optionsByName) {

		if (optionsByName == null) {
			return;
		}

		/*
		 * Add Query Options
		 */
		if (optionsByName.get(QueryOptionNames.CONSISTENCY_LEVEL) != null) {
			q.setConsistencyLevel(ConsistencyLevelResolver.resolve((ConsistencyLevel) optionsByName
					.get(QueryOptionNames.CONSISTENCY_LEVEL)));
		}
		if (optionsByName.get(QueryOptionNames.RETRY_POLICY) != null) {
			q.setRetryPolicy(RetryPolicyResolver.resolve((RetryPolicy) optionsByName.get(QueryOptionNames.RETRY_POLICY)));
		}

	}

	public static void addQueryOptions(Query q, QueryOptions optionsOrNull) {

		if (optionsOrNull == null) {
			return;
		}

		/*
		 * Add Query Options
		 */
		if (optionsOrNull.getConsistencyLevel() != null) {
			q.setConsistencyLevel(ConsistencyLevelResolver.resolve(optionsOrNull.getConsistencyLevel()));
		}
		if (optionsOrNull.getRetryPolicy() != null) {
			q.setRetryPolicy(RetryPolicyResolver.resolve(optionsOrNull.getRetryPolicy()));
		}

	}

	/**
	 * Add common insert options for all types of queries.
	 * 
	 * @param q
	 * @param optionsByName
	 */
	public static void addInsertOptions(Insert query, Map<String, Object> optionsByName) {

		if (optionsByName == null) {
			return;
		}

		/*
		 * Add TTL to Insert object
		 */
		if (optionsByName.get(QueryOptionNames.TTL) != null) {
			query.using(QueryBuilder.ttl((Integer) optionsByName.get(QueryOptionNames.TTL)));
		}
		if (optionsByName.get(QueryOptionNames.TIMESTAMP) != null) {
			query.using(QueryBuilder.timestamp((Long) optionsByName.get(QueryOptionNames.TIMESTAMP)));
		}

	}

	public static void addInsertOptions(Insert query, QueryOptions optionsOrNull) {

		if (optionsOrNull == null) {
			return;
		}

		/*
		 * Add TTL to Insert object
		 */
		if (optionsOrNull.getTtl() != null) {
			query.using(QueryBuilder.ttl(optionsOrNull.getTtl()));
		}
		if (optionsOrNull.getTimestamp() != null) {
			query.using(QueryBuilder.timestamp(optionsOrNull.getTimestamp()));
		}

	}

	/**
	 * Add common update options for all types of queries.
	 * 
	 * @param q
	 * @param optionsByName
	 */
	public static void addUpdateOptions(Update query, Map<String, Object> optionsByName) {

		if (optionsByName == null) {
			return;
		}

		/*
		 * Add TTL to Insert object
		 */
		if (optionsByName.get(QueryOptionNames.TTL) != null) {
			query.using(QueryBuilder.ttl((Integer) optionsByName.get(QueryOptionNames.TTL)));
		}
		if (optionsByName.get(QueryOptionNames.TIMESTAMP) != null) {
			query.using(QueryBuilder.timestamp((Long) optionsByName.get(QueryOptionNames.TIMESTAMP)));
		}

	}

	public static void addUpdateOptions(Update query, QueryOptions optionsOrNull) {

		if (optionsOrNull == null) {
			return;
		}

		/*
		 * Add TTL to Insert object
		 */
		if (optionsOrNull.getTtl() != null) {
			query.using(QueryBuilder.ttl(optionsOrNull.getTtl()));
		}
		if (optionsOrNull.getTimestamp() != null) {
			query.using(QueryBuilder.timestamp(optionsOrNull.getTimestamp()));
		}

	}

	/**
	 * Add common delete options for all types of queries.
	 * 
	 * @param q
	 * @param optionsByName
	 */
	public static void addDeleteOptions(Delete query, Map<String, Object> optionsByName) {

		if (optionsByName == null) {
			return;
		}

		/*
		 * Add TTL to Insert object
		 */
		if (optionsByName.get(QueryOptionNames.TIMESTAMP) != null) {
			query.using(QueryBuilder.timestamp((Long) optionsByName.get(QueryOptionNames.TIMESTAMP)));
		}

	}

	public static void addDeleteOptions(Delete query, QueryOptions optionsOrNull) {

		if (optionsOrNull == null) {
			return;
		}

		/*
		 * Add TTL to Insert object
		 */
		if (optionsOrNull.getTimestamp() != null) {
			query.using(QueryBuilder.timestamp(optionsOrNull.getTimestamp()));
		}

	}

	/**
	 * Add common Query options for all types of queries.
	 * 
	 * @param q
	 * @param optionsByName
	 */
	public static void addPreparedStatementOptions(PreparedStatement s, QueryOptions optionsOrNull) {

		if (optionsOrNull == null) {
			return;
		}

		/*
		 * Add Query Options if exists
		 */

		if (optionsOrNull.getConsistencyLevel() != null) {
			s.setConsistencyLevel(ConsistencyLevelResolver.resolve(optionsOrNull.getConsistencyLevel()));
		}
		if (optionsOrNull.getRetryPolicy() != null) {
			s.setRetryPolicy(RetryPolicyResolver.resolve(optionsOrNull.getRetryPolicy()));
		}

	}

	/* (non-Javadoc)
	 * @see org.springframework.cassandra.core.CassandraOperations#query(org.springframework.cassandra.core.PreparedStatementCreator, org.springframework.cassandra.core.PreparedStatementBinder, org.springframework.cassandra.core.ResultSetExtractor, org.springframework.cassandra.core.QueryOptions)
	 */
	@Override
	public <T> T query(PreparedStatementCreator psc, PreparedStatementBinder psb, ResultSetExtractor<T> rse,
			QueryOptions options) throws DataAccessException {
		Assert.notNull(options);
		return query(psc, psb, rse, options.toMap());
	}

	/* (non-Javadoc)
	 * @see org.springframework.cassandra.core.CassandraOperations#query(org.springframework.cassandra.core.PreparedStatementCreator, org.springframework.cassandra.core.PreparedStatementBinder, org.springframework.cassandra.core.ResultSetExtractor)
	 */
	@Override
	public <T> T query(PreparedStatementCreator psc, PreparedStatementBinder psb, ResultSetExtractor<T> rse)
			throws DataAccessException {
		return query(psc, psb, rse, Collections.<String, Object> emptyMap());
	}

	/* (non-Javadoc)
	 * @see org.springframework.cassandra.core.CassandraOperations#query(org.springframework.cassandra.core.PreparedStatementCreator, org.springframework.cassandra.core.PreparedStatementBinder, org.springframework.cassandra.core.RowCallbackHandler, org.springframework.cassandra.core.QueryOptions)
	 */
	@Override
	public void query(PreparedStatementCreator psc, PreparedStatementBinder psb, RowCallbackHandler rch,
			QueryOptions options) throws DataAccessException {
		Assert.notNull(options);
		query(psc, psb, rch, options.toMap());
	}

	/* (non-Javadoc)
	 * @see org.springframework.cassandra.core.CassandraOperations#query(org.springframework.cassandra.core.PreparedStatementCreator, org.springframework.cassandra.core.PreparedStatementBinder, org.springframework.cassandra.core.RowCallbackHandler)
	 */
	@Override
	public void query(PreparedStatementCreator psc, PreparedStatementBinder psb, RowCallbackHandler rch)
			throws DataAccessException {
		query(psc, psb, rch, Collections.<String, Object> emptyMap());
	}

	/* (non-Javadoc)
	 * @see org.springframework.cassandra.core.CassandraOperations#query(org.springframework.cassandra.core.PreparedStatementCreator, org.springframework.cassandra.core.PreparedStatementBinder, org.springframework.cassandra.core.RowMapper, org.springframework.cassandra.core.QueryOptions)
	 */
	@Override
	public <T> List<T> query(PreparedStatementCreator psc, PreparedStatementBinder psb, RowMapper<T> rowMapper,
			QueryOptions options) throws DataAccessException {
		Assert.notNull(options);
		return query(psc, psb, rowMapper, options.toMap());
	}

	/* (non-Javadoc)
	 * @see org.springframework.cassandra.core.CassandraOperations#query(org.springframework.cassandra.core.PreparedStatementCreator, org.springframework.cassandra.core.PreparedStatementBinder, org.springframework.cassandra.core.RowMapper)
	 */
	@Override
	public <T> List<T> query(PreparedStatementCreator psc, PreparedStatementBinder psb, RowMapper<T> rowMapper)
			throws DataAccessException {
		return query(psc, psb, rowMapper, Collections.<String, Object> emptyMap());
	}

}<|MERGE_RESOLUTION|>--- conflicted
+++ resolved
@@ -800,21 +800,12 @@
 		}
 
 		ingest(cql, values, optionsOrNull);
-<<<<<<< HEAD
 
 	}
 
 	@Override
 	public void ingest(String cql, final Object[][] rows, final QueryOptions optionsOrNull) {
 
-=======
-
-	}
-
-	@Override
-	public void ingest(String cql, final Object[][] rows, final QueryOptions optionsOrNull) {
-
->>>>>>> e36c9de1
 		Assert.notNull(cql);
 		Assert.notNull(rows);
 		Assert.notEmpty(rows);
