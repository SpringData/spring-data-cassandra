--- conflicted
+++ resolved
@@ -135,12 +135,8 @@
 		final String author = "David Webb";
 		final Integer pages = 1;
 
-<<<<<<< HEAD
-		cassandraTemplate.update("insert into book (isbn, title, author, pages) values ('" + isbn + "', '" + title
-=======
-		cassandraTemplate.execute("insert into book (isbn, title, author, pages) values ('" + isbn + "', '" + title
->>>>>>> 4ca262c3
-				+ "', '" + author + "', " + pages + ")", null);
+		cassandraTemplate.update("insert into book (isbn, title, author, pages) values ('" + isbn + "', '" + title + "', '"
+				+ author + "', " + pages + ")", null);
 
 		Book b = getBook(isbn);
 
@@ -340,8 +336,8 @@
 	@Test
 	public void quertForObjectTestCqlStringRequiredType() {
 
-		String title = cassandraTemplate.selectOneFirstColumn("select title from book where isbn in ('" + ISBN_NINES + "')",
-				String.class, null);
+		String title = cassandraTemplate.selectOneFirstColumn(
+				"select title from book where isbn in ('" + ISBN_NINES + "')", String.class, null);
 
 		assertEquals(title, TITLE_NINES);
 
